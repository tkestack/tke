name: build

on:
  push:
    branches:
      - master

  pull_request:
    branches:
      - master

jobs:
  build:
    runs-on: self-hosted
    steps:
    - name: checkout
      uses: actions/checkout@v2
    - name: testenv
      env:
        MY_VAR: Hello World!
        MY_NAME: P3TERX
      run: |
<<<<<<< HEAD
        make push IMAGES="tke-platform-api"
=======
        echo $MY_VAR
        echo My name is $MY_NAME
>>>>>>> 9ddb8bae
<|MERGE_RESOLUTION|>--- conflicted
+++ resolved
@@ -20,9 +20,4 @@
         MY_VAR: Hello World!
         MY_NAME: P3TERX
       run: |
-<<<<<<< HEAD
-        make push IMAGES="tke-platform-api"
-=======
-        echo $MY_VAR
-        echo My name is $MY_NAME
->>>>>>> 9ddb8bae
+        make push IMAGES="tke-platform-api"