--- conflicted
+++ resolved
@@ -47,10 +47,7 @@
       - name: e2e test
         if: contains(env.COMMIT_MSG, 'installer') || contains(env.COMMIT_MSG, 'platform') || contains(env.COMMIT_MSG, 'cluster') || contains(env.COMMIT_MSG, 'gateway') || contains(env.COMMIT_MSG, 'addon') || contains(env.COMMIT_MSG, 'registry')
         run: |
-<<<<<<< HEAD
           ginkgo -nodes=2 -timeout 40m -v tkestack.io/tke/test/e2e/platform
-=======
-          go test -timeout 40m -v tkestack.io/tke/test/e2e/platform
   # platform1:
   #   name: platform test - 1.18.3
   #   needs: image
@@ -68,7 +65,6 @@
   #       if: contains(env.COMMIT_MSG, 'installer') || contains(env.COMMIT_MSG, 'platform') || contains(env.COMMIT_MSG, 'cluster') || contains(env.COMMIT_MSG, 'gateway') || contains(env.COMMIT_MSG, 'addon') || contains(env.COMMIT_MSG, 'registry')
   #       run: |
   #         go test -timeout 40m -v tkestack.io/tke/test/e2e/platform
->>>>>>> a1be94da
   #  platform2:
   #    name: platform test - 1.16.9
   #    needs: image
