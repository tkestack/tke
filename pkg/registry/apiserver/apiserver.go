/*
 * Tencent is pleased to support the open source community by making TKEStack
 * available.
 *
 * Copyright (C) 2012-2019 Tencent. All Rights Reserved.
 *
 * Licensed under the Apache License, Version 2.0 (the "License"); you may not use
 * this file except in compliance with the License. You may obtain a copy of the
 * License at
 *
 * https://opensource.org/licenses/Apache-2.0
 *
 * Unless required by applicable law or agreed to in writing, software
 * distributed under the License is distributed on an "AS IS" BASIS, WITHOUT
 * WARRANTIES OF ANY KIND, either express or implied.  See the License for the
 * specific language governing permissions and limitations under the License.
 */

package apiserver

import (
	"k8s.io/apiserver/pkg/registry/generic"
	genericapiserver "k8s.io/apiserver/pkg/server"
	serverstorage "k8s.io/apiserver/pkg/server/storage"
	authversionedclient "tkestack.io/tke/api/client/clientset/versioned/typed/auth/v1"
	businessversionedclient "tkestack.io/tke/api/client/clientset/versioned/typed/business/v1"
	platformversionedclient "tkestack.io/tke/api/client/clientset/versioned/typed/platform/v1"
	versionedinformers "tkestack.io/tke/api/client/informers/externalversions"
	registryv1 "tkestack.io/tke/api/registry/v1"
	"tkestack.io/tke/pkg/apiserver/storage"
	registryconfig "tkestack.io/tke/pkg/registry/apis/config"
	"tkestack.io/tke/pkg/registry/chartmuseum"
	"tkestack.io/tke/pkg/registry/distribution"
	"tkestack.io/tke/pkg/registry/harbor"
	registryrest "tkestack.io/tke/pkg/registry/registry/rest"
	"tkestack.io/tke/pkg/util/log"
)

// ExtraConfig contains the additional configuration of apiserver.
type ExtraConfig struct {
	ServerName              string
	APIResourceConfigSource serverstorage.APIResourceConfigSource
	StorageFactory          serverstorage.StorageFactory
	VersionedInformers      versionedinformers.SharedInformerFactory
	ExternalScheme          string
	ExternalHost            string
	ExternalPort            int
	ExternalCAFile          string
	OIDCCAFile              string
	OIDCTokenReviewPath     string
	OIDCIssuerURL           string
	RegistryConfig          *registryconfig.RegistryConfiguration
	AuthClient              authversionedclient.AuthV1Interface
	BusinessClient          businessversionedclient.BusinessV1Interface
	PlatformClient          platformversionedclient.PlatformV1Interface
}

// Config contains the core configuration instance of apiserver and
// additional configuration.
type Config struct {
	GenericConfig *genericapiserver.RecommendedConfig
	ExtraConfig   ExtraConfig
}

type completedConfig struct {
	GenericConfig genericapiserver.CompletedConfig
	ExtraConfig   *ExtraConfig
}

// CompletedConfig embed a private pointer of Config.
type CompletedConfig struct {
	// Embed a private pointer that cannot be instantiated outside of this package.
	*completedConfig
}

// APIServer contains state for a tke api server.
type APIServer struct {
	GenericAPIServer *genericapiserver.GenericAPIServer
}

// Complete fills in any fields not set that are required to have valid data.
// It's mutating the receiver.
func (cfg *Config) Complete() CompletedConfig {
	c := completedConfig{
		cfg.GenericConfig.Complete(),
		&cfg.ExtraConfig,
	}

	return CompletedConfig{&c}
}

// New returns a new instance of APIServer from the given config.
func (c completedConfig) New(delegationTarget genericapiserver.DelegationTarget) (*APIServer, error) {
	s, err := c.GenericConfig.New(c.ExtraConfig.ServerName, delegationTarget)
	if err != nil {
		return nil, err
	}

	m := &APIServer{
		GenericAPIServer: s,
	}
	if c.ExtraConfig.RegistryConfig.HarborEnabled {
		harborOpts := &harbor.Options{
<<<<<<< HEAD
			RegistryConfig: c.ExtraConfig.RegistryConfig,
			ExternalHost:   c.ExtraConfig.ExternalHost,
=======
			RegistryConfig:       c.ExtraConfig.RegistryConfig,
			ExternalHost: c.ExtraConfig.ExternalHost,
			LoopbackClientConfig: c.GenericConfig.LoopbackClientConfig,
>>>>>>> bbf5123e
		}
		if err := harbor.RegisterRoute(s.Handler.NonGoRestfulMux, harborOpts); err != nil {
			return nil, err
		}
	} else {
		distributionOpts := &distribution.Options{
			RegistryConfig:       c.ExtraConfig.RegistryConfig,
			ExternalScheme:       c.ExtraConfig.ExternalScheme,
			LoopbackClientConfig: c.GenericConfig.LoopbackClientConfig,
			OIDCCAFile:           c.ExtraConfig.OIDCCAFile,
			OIDCTokenReviewPath:  c.ExtraConfig.OIDCTokenReviewPath,
			OIDCIssuerURL:        c.ExtraConfig.OIDCIssuerURL,
		}
		if err := distribution.RegisterRoute(s.Handler.NonGoRestfulMux, distributionOpts); err != nil {
			return nil, err
		}
<<<<<<< HEAD
	}

	chartmuseumOpts := &chartmuseum.Options{
		RegistryConfig:       c.ExtraConfig.RegistryConfig,
		LoopbackClientConfig: c.GenericConfig.LoopbackClientConfig,
		OIDCCAFile:           c.ExtraConfig.OIDCCAFile,
		OIDCTokenReviewPath:  c.ExtraConfig.OIDCTokenReviewPath,
		OIDCIssuerURL:        c.ExtraConfig.OIDCIssuerURL,
		ExternalScheme:       c.ExtraConfig.ExternalScheme,
		Authorizer:           c.GenericConfig.Authorization.Authorizer,
	}
	if err := chartmuseum.RegisterRoute(s.Handler.NonGoRestfulMux, chartmuseumOpts); err != nil {
		return nil, err
	}
=======

		chartmuseumOpts := &chartmuseum.Options{
			RegistryConfig:       c.ExtraConfig.RegistryConfig,
			LoopbackClientConfig: c.GenericConfig.LoopbackClientConfig,
			OIDCCAFile:           c.ExtraConfig.OIDCCAFile,
			OIDCTokenReviewPath:  c.ExtraConfig.OIDCTokenReviewPath,
			OIDCIssuerURL:        c.ExtraConfig.OIDCIssuerURL,
			ExternalScheme:       c.ExtraConfig.ExternalScheme,
			Authorizer:           c.GenericConfig.Authorization.Authorizer,
		}
		if err := chartmuseum.RegisterRoute(s.Handler.NonGoRestfulMux, chartmuseumOpts); err != nil {
			return nil, err
		}
	}	
>>>>>>> bbf5123e

	// The order here is preserved in discovery.
	restStorageProviders := []storage.RESTStorageProvider{
		&registryrest.StorageProvider{
			LoopbackClientConfig: c.GenericConfig.LoopbackClientConfig,
			ExternalScheme:       c.ExtraConfig.ExternalScheme,
			ExternalHost:         c.ExtraConfig.ExternalHost,
			ExternalPort:         c.ExtraConfig.ExternalPort,
			ExternalCAFile:       c.ExtraConfig.ExternalCAFile,
			AuthClient:           c.ExtraConfig.AuthClient,
			BusinessClient:       c.ExtraConfig.BusinessClient,
			PlatformClient:       c.ExtraConfig.PlatformClient,
			RegistryConfig:       c.ExtraConfig.RegistryConfig,
			Authorizer:           c.GenericConfig.Authorization.Authorizer,
		},
	}
	m.InstallAPIs(c.ExtraConfig.APIResourceConfigSource, c.GenericConfig.RESTOptionsGetter, restStorageProviders...)

	log.Info("All of http handlers registered", log.Strings("paths", m.GenericAPIServer.Handler.ListedPaths()))

	return m, nil
}

// InstallAPIs will install the APIs for the restStorageProviders if they are enabled.
func (m *APIServer) InstallAPIs(apiResourceConfigSource serverstorage.APIResourceConfigSource, restOptionsGetter generic.RESTOptionsGetter, restStorageProviders ...storage.RESTStorageProvider) {
	var apiGroupsInfo []genericapiserver.APIGroupInfo

	for _, restStorageBuilder := range restStorageProviders {
		groupName := restStorageBuilder.GroupName()
		if !apiResourceConfigSource.AnyVersionForGroupEnabled(groupName) {
			log.Infof("Skipping disabled API group %q.", groupName)
			continue
		}
		apiGroupInfo, enabled := restStorageBuilder.NewRESTStorage(apiResourceConfigSource, restOptionsGetter)
		if !enabled {
			log.Warnf("Problem initializing API group %q, skipping.", groupName)
			continue
		}
		log.Infof("Enabling API group %q.", groupName)

		if postHookProvider, ok := restStorageBuilder.(genericapiserver.PostStartHookProvider); ok {
			name, hook, err := postHookProvider.PostStartHook()
			if err != nil {
				log.Fatalf("Error building PostStartHook: %v", err)
			}
			m.GenericAPIServer.AddPostStartHookOrDie(name, hook)
		}

		apiGroupsInfo = append(apiGroupsInfo, apiGroupInfo)
	}

	for i := range apiGroupsInfo {
		if err := m.GenericAPIServer.InstallAPIGroup(&apiGroupsInfo[i]); err != nil {
			log.Fatalf("Error in registering group versions: %v", err)
		}
	}
}

// DefaultAPIResourceConfigSource returns which groupVersion enabled and its
// resources enabled/disabled.
func DefaultAPIResourceConfigSource() *serverstorage.ResourceConfig {
	ret := serverstorage.NewResourceConfig()
	ret.EnableVersions(
		registryv1.SchemeGroupVersion,
	)
	return ret
}<|MERGE_RESOLUTION|>--- conflicted
+++ resolved
@@ -101,14 +101,9 @@
 	}
 	if c.ExtraConfig.RegistryConfig.HarborEnabled {
 		harborOpts := &harbor.Options{
-<<<<<<< HEAD
-			RegistryConfig: c.ExtraConfig.RegistryConfig,
-			ExternalHost:   c.ExtraConfig.ExternalHost,
-=======
-			RegistryConfig:       c.ExtraConfig.RegistryConfig,
-			ExternalHost: c.ExtraConfig.ExternalHost,
-			LoopbackClientConfig: c.GenericConfig.LoopbackClientConfig,
->>>>>>> bbf5123e
+			RegistryConfig:       c.ExtraConfig.RegistryConfig,
+			ExternalHost:         c.ExtraConfig.ExternalHost,
+			LoopbackClientConfig: c.GenericConfig.LoopbackClientConfig,
 		}
 		if err := harbor.RegisterRoute(s.Handler.NonGoRestfulMux, harborOpts); err != nil {
 			return nil, err
@@ -125,22 +120,6 @@
 		if err := distribution.RegisterRoute(s.Handler.NonGoRestfulMux, distributionOpts); err != nil {
 			return nil, err
 		}
-<<<<<<< HEAD
-	}
-
-	chartmuseumOpts := &chartmuseum.Options{
-		RegistryConfig:       c.ExtraConfig.RegistryConfig,
-		LoopbackClientConfig: c.GenericConfig.LoopbackClientConfig,
-		OIDCCAFile:           c.ExtraConfig.OIDCCAFile,
-		OIDCTokenReviewPath:  c.ExtraConfig.OIDCTokenReviewPath,
-		OIDCIssuerURL:        c.ExtraConfig.OIDCIssuerURL,
-		ExternalScheme:       c.ExtraConfig.ExternalScheme,
-		Authorizer:           c.GenericConfig.Authorization.Authorizer,
-	}
-	if err := chartmuseum.RegisterRoute(s.Handler.NonGoRestfulMux, chartmuseumOpts); err != nil {
-		return nil, err
-	}
-=======
 
 		chartmuseumOpts := &chartmuseum.Options{
 			RegistryConfig:       c.ExtraConfig.RegistryConfig,
@@ -154,8 +133,7 @@
 		if err := chartmuseum.RegisterRoute(s.Handler.NonGoRestfulMux, chartmuseumOpts); err != nil {
 			return nil, err
 		}
-	}	
->>>>>>> bbf5123e
+	}
 
 	// The order here is preserved in discovery.
 	restStorageProviders := []storage.RESTStorageProvider{
