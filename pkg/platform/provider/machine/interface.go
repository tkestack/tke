--- conflicted
+++ resolved
@@ -46,36 +46,19 @@
 	ConditionTypeDone = "EnsureDone"
 )
 
-<<<<<<< HEAD
-// APIProvider APIProvider
 type APIProvider interface {
 	Validate(machine *platform.Machine) field.ErrorList
 	ValidateUpdate(machine *platform.Machine, oldMachine *platform.Machine) field.ErrorList
-=======
-// Provider defines a set of response interfaces for specific machine
-// types in machine management.
-type Provider interface {
-	Name() string
-
-	APIProvider
-	ControllerProvider
-}
-
-type APIProvider interface {
-	Validate(machine *platform.Machine) field.ErrorList
-}
-
+}
+
+// ControllerProvider ControllerProvider
 type ControllerProvider interface {
 	// NeedUpdate could be implemented by user to judge whether machine need update or not.
 	NeedUpdate(old, new *platformv1.Machine) bool
 
->>>>>>> 24f26a6f
 	PreCreate(machine *platform.Machine) error
 	AfterCreate(machine *platform.Machine) error
-}
-
-// ControllerProvider ControllerProvider
-type ControllerProvider interface {
+
 	OnCreate(ctx context.Context, machine *platformv1.Machine, cluster *typesv1.Cluster) error
 	OnUpdate(ctx context.Context, machine *platformv1.Machine, cluster *typesv1.Cluster) error
 	OnDelete(ctx context.Context, machine *platformv1.Machine, cluster *typesv1.Cluster) error
