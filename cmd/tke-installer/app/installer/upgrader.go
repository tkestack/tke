/*
 * Tencent is pleased to support the open source community by making TKEStack
 * available.
 *
 * Copyright (C) 2012-2019 Tencent. All Rights Reserved.
 *
 * Licensed under the Apache License, Version 2.0 (the "License"); you may not use
 * this file except in compliance with the License. You may obtain a copy of the
 * License at
 *
 * https://opensource.org/licenses/Apache-2.0
 *
 * Unless required by applicable law or agreed to in writing, software
 * distributed under the License is distributed on an "AS IS" BASIS, WITHOUT
 * WARRANTIES OF ANY KIND, either express or implied.  See the License for the
 * specific language governing permissions and limitations under the License.
 */

package installer

import (
	"context"
	"fmt"
	"os/exec"
	"time"

	"github.com/pkg/errors"
	"github.com/thoas/go-funk"
	"gopkg.in/yaml.v2"
	apierrors "k8s.io/apimachinery/pkg/api/errors"
	metav1 "k8s.io/apimachinery/pkg/apis/meta/v1"
	"k8s.io/apimachinery/pkg/util/wait"
	"k8s.io/client-go/kubernetes"
	"k8s.io/client-go/tools/clientcmd"
	platformv1 "tkestack.io/tke/api/client/clientset/versioned/typed/platform/v1"
	registryversionedclient "tkestack.io/tke/api/client/clientset/versioned/typed/registry/v1"
	"tkestack.io/tke/cmd/tke-installer/app/installer/images"
	"tkestack.io/tke/cmd/tke-installer/app/installer/types"
	cronhpaimage "tkestack.io/tke/pkg/platform/controller/addon/cronhpa/images"
	tappimage "tkestack.io/tke/pkg/platform/controller/addon/tappcontroller/images"
	typesv1 "tkestack.io/tke/pkg/platform/types/v1"
	"tkestack.io/tke/pkg/platform/util"
	configv1 "tkestack.io/tke/pkg/registry/apis/config/v1"
	"tkestack.io/tke/pkg/spec"
	"tkestack.io/tke/pkg/util/apiclient"
	"tkestack.io/tke/pkg/util/containerregistry"
	"tkestack.io/tke/pkg/util/file"
	"tkestack.io/tke/pkg/util/version"

	// import platform schema
	_ "tkestack.io/tke/api/platform/install"
)

const (
	registryCmName = "tke-registry-api"
	registryCmKey  = "tke-registry-config.yaml"
)

func (t *TKE) upgradeSteps() {
	if !t.Para.Config.Registry.IsOfficial() {
		t.steps = append(t.steps, []types.Handler{
			{
				Name: "Login registry",
				Func: t.loginRegistry,
			},
			{
				Name: "Load images",
				Func: t.loadImages,
			},
			{
				Name: "Tag images",
				Func: t.tagImages,
			},
			{
				Name: "Push images",
				Func: t.pushImages,
			},
		}...)
	}

	t.steps = append(t.steps, []types.Handler{
		{
			Name: "Upgrade tke-platform-api",
			Func: t.upgradeTKEPlatformAPI,
		},
		{
			Name: "Upgrade tke-platform-controller",
			Func: t.upgradeTKEPlatformController,
		},
		{
			Name: "Upgrade tke-monitor-api",
			Func: t.upgradeTKEMonitorAPI,
		},
		{
			Name: "Upgrade tke-monitor-controller",
			Func: t.upgradeTKEMonitorController,
		},
	}...)

	t.steps = append(t.steps, []types.Handler{
		{
			Name: "Patch platform versions in cluster info",
			Func: t.patchPlatformVersion,
		},
	}...)

	t.steps = append(t.steps, []types.Handler{
		{
			Name: "Upgrade TAPP",
			Func: t.upgradeTAPP,
		},
		{
			Name: "Upgrade CronHPA",
			Func: t.upgradeCronHPA,
		},
	}...)

	if t.Para.Config.Registry.ThirdPartyRegistry == nil &&
		t.Para.Config.Registry.TKERegistry != nil {
		t.steps = append(t.steps, []types.Handler{
			{
				Name: "Check need imported chart groups",
				Func: t.checkNeedImportedChartgroups,
			},
			{
				Name: "Import charts",
				Func: t.importCharts,
			},
		}...)
	}

	t.steps = funk.Filter(t.steps, func(step types.Handler) bool {
		return !funk.ContainsString(t.Para.Config.SkipSteps, step.Name)
	}).([]types.Handler)

	t.log.Info("Steps:")
	for i, step := range t.steps {
		t.log.Infof("%d %s", i, step.Name)
	}
}

func (t *TKE) upgradeTKEPlatformAPI(ctx context.Context) error {
	com := "tke-platform-api"
	depl, err := t.globalClient.AppsV1().Deployments(t.namespace).Get(ctx, com, metav1.GetOptions{})
	if err != nil {
		return err
	}

	if len(depl.Spec.Template.Spec.Containers) == 0 {
		return fmt.Errorf("%s has no containers", com)
	}
	depl.Spec.Template.Spec.Containers[0].Image = images.Get().TKEPlatformAPI.FullName()

	_, err = t.globalClient.AppsV1().Deployments(t.namespace).Update(ctx, depl, metav1.UpdateOptions{})
	if err != nil {
		return err
	}

	return wait.PollImmediate(5*time.Second, 10*time.Minute, func() (bool, error) {
		ok, err := apiclient.CheckDeployment(ctx, t.globalClient, t.namespace, com)
		if err != nil {
			return false, nil
		}
		return ok, nil
	})
}

func (t *TKE) upgradeTKEPlatformController(ctx context.Context) error {
	com := "tke-platform-controller"
	depl, err := t.globalClient.AppsV1().Deployments(t.namespace).Get(ctx, com, metav1.GetOptions{})
	if err != nil {
		return err
	}

	if len(depl.Spec.Template.Spec.Containers) == 0 {
		return fmt.Errorf("%s has no containers", com)
	}
	depl.Spec.Template.Spec.Containers[0].Image = images.Get().TKEPlatformController.FullName()

	if len(depl.Spec.Template.Spec.InitContainers) == 0 {
		return fmt.Errorf("%s has no initContainers", com)
	}

	tkeVersion, k8sValidVersions, err := util.GetPlatformVersionsFromClusterInfo(ctx, t.globalClient)
	if err != nil {
		return err
	}
	result := version.Compare(tkeVersion, spec.TKEVersion)

	switch {
	case result > 0:
		return errors.Errorf("can't upgrade, platform's version %s is higher than installer's version %s", tkeVersion, spec.TKEVersion)
	case result == 0:
		if len(k8sValidVersions) == len(spec.K8sVersions) {
			return errors.Errorf("can't upgrade, platform's version %s is equal to installer's version %s, please prepare your custom upgrade images before upgrade", tkeVersion, spec.TKEVersion)
		}
		depl.Spec.Template.Spec.InitContainers[0].Image = containerregistry.GetImagePrefix(images.Get().ProviderRes.Name + ":" + k8sValidVersions[len(k8sValidVersions)-1])
	case result < 0:
		depl.Spec.Template.Spec.InitContainers[0].Image = images.Get().ProviderRes.FullName()
	}

	_, err = t.globalClient.AppsV1().Deployments(t.namespace).Update(ctx, depl, metav1.UpdateOptions{})
	if err != nil {
		return err
	}

	return wait.PollImmediate(5*time.Second, 10*time.Minute, func() (bool, error) {
		ok, err := apiclient.CheckDeployment(ctx, t.globalClient, t.namespace, com)
		if err != nil {
			return false, nil
		}
		return ok, nil
	})
}

func (t *TKE) upgradeTKEMonitorAPI(ctx context.Context) error {
	com := "tke-monitor-api"
	depl, err := t.globalClient.AppsV1().Deployments(t.namespace).Get(ctx, com, metav1.GetOptions{})
	if err != nil {
		return err
	}

	if len(depl.Spec.Template.Spec.Containers) == 0 {
		return fmt.Errorf("%s has no containers", com)
	}
	depl.Spec.Template.Spec.Containers[0].Image = images.Get().TKEMonitorAPI.FullName()

	_, err = t.globalClient.AppsV1().Deployments(t.namespace).Update(ctx, depl, metav1.UpdateOptions{})
	if err != nil {
		return err
	}

	return wait.PollImmediate(5*time.Second, 10*time.Minute, func() (bool, error) {
		ok, err := apiclient.CheckDeployment(ctx, t.globalClient, t.namespace, com)
		if err != nil {
			return false, nil
		}
		return ok, nil
	})
}

func (t *TKE) upgradeTKEMonitorController(ctx context.Context) error {
	com := "tke-monitor-controller"
	depl, err := t.globalClient.AppsV1().Deployments(t.namespace).Get(ctx, com, metav1.GetOptions{})
	if err != nil {
		return err
	}

	if len(depl.Spec.Template.Spec.Containers) == 0 {
		return fmt.Errorf("%s has no containers", com)
	}
	depl.Spec.Template.Spec.Containers[0].Image = images.Get().TKEMonitorController.FullName()

	_, err = t.globalClient.AppsV1().Deployments(t.namespace).Update(ctx, depl, metav1.UpdateOptions{})
	if err != nil {
		return err
	}

	return wait.PollImmediate(5*time.Second, 10*time.Minute, func() (bool, error) {
		ok, err := apiclient.CheckDeployment(ctx, t.globalClient, t.namespace, com)
		if err != nil {
			return false, nil
		}
		return ok, nil
	})
}

func (t *TKE) prepareForUpgrade(ctx context.Context) error {
	t.namespace = namespace

	_ = t.loadTKEData()

	if !file.Exists(t.Config.Kubeconfig) || !file.IsFile(t.Config.Kubeconfig) {
		return fmt.Errorf("kubeconfig %s doesn't exist", t.Config.Kubeconfig)
	}
	config, err := clientcmd.BuildConfigFromFlags("", t.Config.Kubeconfig)
	if err != nil {
		return err
	}
	t.globalClient, err = kubernetes.NewForConfig(config)
	if err != nil {
		return err
	}
	t.platformClient, err = platformv1.NewForConfig(config)
	if err != nil {
		return err
	}
<<<<<<< HEAD
=======
	t.registryClient, err = registryversionedclient.NewForConfig(config)
	if err != nil {
		return err
	}
>>>>>>> dcd1ce7e
	t.Cluster, err = typesv1.GetClusterByName(ctx, t.platformClient, "global")
	if err != nil {
		return err
	}
	t.Para.Cluster = *t.Cluster.Cluster
	t.Para.Config.Registry.UserInputRegistry.Domain = t.Config.RegistryDomain
	t.Para.Config.Registry.UserInputRegistry.Username = t.Config.RegistryUsername
	t.Para.Config.Registry.UserInputRegistry.Password = []byte(t.Config.RegistryPassword)
	t.Para.Config.Registry.UserInputRegistry.Namespace = t.Config.RegistryNamespace
	err = t.loadRegistry(ctx)
	if err != nil {
		if apierrors.IsNotFound(err) {
			t.log.Infof("Not found %s", registryCmName)
			if t.Para.Config.Registry.ThirdPartyRegistry == nil {
				t.log.Infof("Not found third party registry")
				t.Para.Config.Registry.ThirdPartyRegistry = &types.ThirdPartyRegistry{}
			}
		} else {
			return err
		}
	}
	return nil
}

func (t *TKE) loadRegistry(ctx context.Context) error {
	registryCm, err := t.globalClient.CoreV1().ConfigMaps(t.namespace).Get(ctx, registryCmName, metav1.GetOptions{})
	if err != nil {
		return err
	}
	registryConfig := &configv1.RegistryConfiguration{}
	err = yaml.Unmarshal([]byte(registryCm.Data[registryCmKey]), registryConfig)
	if err != nil {
		return err
	}
	t.Para.Config.Registry.TKERegistry = &types.TKERegistry{
		Domain:        registryConfig.DomainSuffix,
		HarborEnabled: registryConfig.HarborEnabled,
		HarborCAFile:  registryConfig.HarborCAFile,
		Namespace:     "library",
		Username:      registryConfig.Security.AdminUsername,
		Password:      []byte(registryConfig.Security.AdminPassword),
	}
	return nil
}

func (t *TKE) loginRegistry(ctx context.Context) error {
	containerregistry.Init(t.Para.Config.Registry.Domain(), t.Para.Config.Registry.Namespace())
	cmd := exec.Command("docker", "login",
		"--username", t.Para.Config.Registry.Username(),
		"--password", string(t.Para.Config.Registry.Password()),
		t.Para.Config.Registry.Domain(),
	)
	out, err := cmd.CombinedOutput()
	if err != nil {
		if _, ok := err.(*exec.ExitError); ok {
			return errors.New(string(out))
		}
		return err
	}
	return nil
}

func (t *TKE) upgradeTAPP(ctx context.Context) error {
	t.log.Infof("start to upgrade TAPPControllers, TAPPControllers latest version is %s", tappimage.LatestVersion)
	tapps, err := t.platformClient.TappControllers().List(ctx, metav1.ListOptions{})
	if err != nil {
		return err
	}
	for _, tapp := range tapps.Items {
		t.log.Infof("upgrade %s from %s to %s", tapp.Name, tapp.Spec.Version, tappimage.LatestVersion)
		tapp.Spec.Version = tappimage.LatestVersion
		_, err = t.platformClient.TappControllers().Update(ctx, &tapp, metav1.UpdateOptions{})
		if err != nil {
			return err
		}
	}
	t.log.Infof("end TAPPControllers upgrade process")

	return nil
}

func (t *TKE) upgradeCronHPA(ctx context.Context) error {
	t.log.Infof("start to upgrade CronHPAs, CronHPAs latest version is %s", cronhpaimage.LatestVersion)
	cronhpas, err := t.platformClient.CronHPAs().List(ctx, metav1.ListOptions{})
	if err != nil {
		return err
	}
	for _, cronhpa := range cronhpas.Items {
		t.log.Infof("upgrade %s from %s to %s", cronhpa.Name, cronhpa.Spec.Version, cronhpaimage.LatestVersion)
		cronhpa.Spec.Version = cronhpaimage.LatestVersion
		_, err = t.platformClient.CronHPAs().Update(ctx, &cronhpa, metav1.UpdateOptions{})
		if err != nil {
			return err
		}
	}
	t.log.Infof("end CronHPAs upgrade process")

	return nil
}<|MERGE_RESOLUTION|>--- conflicted
+++ resolved
@@ -285,13 +285,10 @@
 	if err != nil {
 		return err
 	}
-<<<<<<< HEAD
-=======
 	t.registryClient, err = registryversionedclient.NewForConfig(config)
 	if err != nil {
 		return err
 	}
->>>>>>> dcd1ce7e
 	t.Cluster, err = typesv1.GetClusterByName(ctx, t.platformClient, "global")
 	if err != nil {
 		return err
