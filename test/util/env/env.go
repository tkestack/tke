--- conflicted
+++ resolved
@@ -53,10 +53,7 @@
 	PASSWORD             = "PASSWORD"
 	NEEDDELETE           = "NEED_DELETE"
 	INSTANCETYPES        = "INSTANCE_TYPES"
-<<<<<<< HEAD
-=======
 	DOCKERHUBACTIONAUTH  = "DOCKER_HUB_ACTION_AUTH"
->>>>>>> dcd1ce7e
 )
 
 func ImageVersion() string {
