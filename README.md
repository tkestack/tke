# TKE - Tencent Kubernetes Engine

<img align="right" width="100px" src="https://avatars0.githubusercontent.com/u/57258287?s=200&v=4">

![TKEStack Logo](https://github.com/tkestack/tke/workflows/build/badge.svg?branch=master)
![build-web](https://github.com/tkestack/tke/workflows/build-web/badge.svg)
[![Go Report Card](https://goreportcard.com/badge/tkestack.io/tke)](https://goreportcard.com/report/tkestack.io/tke)
[![Release](https://img.shields.io/github/release/tkestack/tke.svg?style=flat-square)](https://github.com/tkestack/tke/releases)

***TKE*** is an open source project that provides a container management platform built for organizations that deploy containers in production. ***TKE*** makes it easy to run Kubernetes everywhere, meet IT requirements, and empower DevOps teams.

## Features

* Unified Cluster Management
  * Web console and command-line client for centrally manages multiple Kubernetes clusters.
  * Integration with your existing authentication mechanisms, including LDAP, Active Directory, front proxy, and public OAuth providers such as GitHub.
  * Unified authorization management, not only at the cluster management level, but even at the Kubernetes resource level.
  * Multi-tenancy support, including team and user isolation of containers, builds, and network communication.
* Application Workload Management
  * Provides an intuitive UI interface to support visualization and YAML import and other resource creation and editing methods, enabling users to run containers without learning all Kubernetes concepts up-front.
  * An abstract project-level resource container that supports multiple namespace management and deployment applications across multiple clusters.
* Operation And Maintenance Management
  * Integrated system monitoring and application monitoring.
  * Persistent Kubernetes events and audit logs.
  * Limit, track, and manage the developers and teams on the platform.
* Plugin Support And Management  
  * Authentication identity provider plugin.
  * Authorization provider plugin.
  * Event persistence storage plugin.
  * System and application log persistence storage plugin.

## Installation

TKEStack use tke-installer tool to deploy. [refer](docs/user/tke-installer/normal-installation.md)

```
version=v1.2.3 && wget https://tke-release-1251707795.cos.ap-guangzhou.myqcloud.com/tke-installer-x86_64-$version.run{,.sha256} && sha256sum --check --status tke-installer-x86_64-$version.run.sha256 && chmod +x tke-installer-x86_64-$version.run && ./tke-installer-x86_64-$version.run
```

## Architecture

![Architecture Of TKE](docs/images/TKEStackHighLevelArchitecture@2x.png)

## Using

- [tke-installer](./docs/user/tke-installer/README.md)

## Developing

Make sure that you have [Git-LFS](https://github.com/git-lfs/git-lfs) installed before developing TKE.

If you have an eligible development environment, you can simply do it:

```
mkdir -p ~/tkestack
cd ~/tkestack
git clone https://github.com/tkestack/tke
cd tke
make
```

For the full story, head over to the [developer's documentation](docs/devel/development.md).

## Community

You are encouraged to communicate most things via [GitHub issues](https://github.com/tkestack/tke/issues/new/choose) or pull requests.

Other active channels:

- WeChat Group

<<<<<<< HEAD
​                                                                ![TKEStack](docs/images/WeChat.png)
=======
![TKEStack](docs/images/wechat.png)
>>>>>>> f62d9a5b

## Licensing

TKE is licensed under the Apache License, Version 2.0. See [LICENSE](LICENSE) for the full license text.
<|MERGE_RESOLUTION|>--- conflicted
+++ resolved
@@ -69,12 +69,7 @@
 
 - WeChat Group
 
-<<<<<<< HEAD
-​                                                                ![TKEStack](docs/images/WeChat.png)
-=======
 ![TKEStack](docs/images/wechat.png)
->>>>>>> f62d9a5b
-
 ## Licensing
 
 TKE is licensed under the Apache License, Version 2.0. See [LICENSE](LICENSE) for the full license text.
