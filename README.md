--- conflicted
+++ resolved
@@ -69,11 +69,7 @@
 
 - WeChat Group
 
-<<<<<<< HEAD
-​                                                                ![TKEStack](docs/images/wechat.png)
-=======
-![TKEStack](docs/images/WechatIMG6.jpeg)
->>>>>>> b1333365
+![TKEStack](docs/images/wechat.png)
 
 ## Licensing
 
