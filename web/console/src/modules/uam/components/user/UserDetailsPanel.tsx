import * as React from 'react';
import { useDispatch, useSelector } from 'react-redux';

import { emptyTips, LinkButton } from '@src/modules/common';
<<<<<<< HEAD
import { Button, Card, Form, Input, Modal, TableColumn } from '@tea/component';
=======
import { Button, Modal, Card, Input, Form, TableColumn, Tabs, TabPanel } from '@tea/component';
>>>>>>> 15438a32
import { TablePanel } from '@tencent/ff-component';
import { bindActionCreators, insertCSS } from '@tencent/ff-redux';
import { t, Trans } from '@tencent/tea-app/lib/i18n';

import { dateFormat } from '../../../../../helpers/dateUtil';
import { allActions } from '../../actions';
import { STRATEGY_TYPE, VALIDATE_EMAIL_RULE, VALIDATE_PHONE_RULE } from '../../constants/Config';
import { Strategy, User } from '../../models';
import { router } from '../../router';

<<<<<<< HEAD
=======
import { RoleActionPanel } from './detail/RoleActionPanel';
import { RoleTablePanel } from './detail/RoleTablePanel';
import { GroupActionPanel } from './detail/GroupActionPanel';
import { GroupTablePanel } from './detail/GroupTablePanel';
>>>>>>> 15438a32
const { useState, useEffect, useRef } = React;
const _isEqual = require('lodash/isEqual');

insertCSS(
  'UserDetailsPanel',
  `
    .item-descr-list .is-error {
      color: #e1504a;
      border-color: #e1504a;
    }
`
);

export const UserDetailsPanel = () => {
  const state = useSelector(state => state);
  const dispatch = useDispatch();
  const { actions } = bindActionCreators({ actions: allActions }, dispatch);

  const { route, userList, getUser, updateUser, userStrategyList } = state;
  const getUserData = getUser.data[0];
  const updateUserData = updateUser.data[0];
  const { sub } = router.resolve(route);

  const [basicParamsValue, setBasicParamsValue] = useState({ displayName: '', email: '', phoneNumber: '' });
  const [editValue, setEditValue] = useState({ editBasic: false });
  const [user, setUser] = useState(undefined);

  useEffect(() => {
    // 请求用户详情
    actions.user.getUser.fetch({
      noCache: true,
      data: { name: sub }
    });

    // 进行用户绑定的策略的拉取
    actions.user.strategy.applyFilter({ specificName: sub });
  }, []);

  useEffect(() => {
    // 初始化用户详情
    if (getUserData && getUserData.target.metadata.name === sub) {
      const showUser: User = getUserData.target;
      const { displayName = '', email = '', phoneNumber = '' } = showUser.spec;
      setUser(showUser);
      setBasicParamsValue({ displayName, email, phoneNumber });
    }
  }, [getUserData, sub]);

  useEffect(() => {
    // 更新user后修改state数据: 有个坑 —— 上边初始化用户详情后，下边user会变更，如果updateUserData存储有以往的旧数据，就会在里边setUser旧数据
    if (updateUserData && updateUserData.success && !_isEqual(user, updateUserData.target)) {
      const showUser = updateUserData.target;
      setUser(showUser);
    }
  }, [updateUserData]);

  const { displayName, phoneNumber, email } = basicParamsValue;
  const isNameError = displayName.length <= 0 || displayName.length > 255;
  const { displayName: pDisplayName = '', phoneNumber: pPhoneNumber = '', email: pEmail = '' } = user ? user.spec : {};

  // 都满足，确定才可用
  const enabled =
    (pDisplayName !== displayName || pPhoneNumber !== phoneNumber || pEmail !== email) &&
    !isNameError &&
    (!phoneNumber || VALIDATE_PHONE_RULE.pattern.test(phoneNumber)) &&
    (!email || VALIDATE_EMAIL_RULE.pattern.test(email));

  const columns: TableColumn<Strategy>[] = [
    {
      key: 'name',
      header: t('策略名'),
      width: '20%',
      render: x => x.spec.displayName
    },
    {
      key: 'category',
      header: t('类型'),
      width: '20%',
      render: x => x.spec.category
    },
    {
      key: 'desp',
      header: t('描述'),
      width: '40%',
      render: x => x.spec.description
    }
  ];

  const tabs = [
    { id: 'policies', label: '已关联策略' },
    { id: 'groups', label: '已关联用户组' },
    { id: 'roles', label: '已关联角色' },
  ];

  return (
    <React.Fragment>
      <Card>
        <Card.Body
          title={t('基本信息')}
          subtitle={
            <Button type="link" onClick={_onBasicEdit}>
              编辑
            </Button>
          }
        >
          {user && (
            <ul className="item-descr-list">
              <li>
                <span className="item-descr-tit">用户账号</span>
                <span className="item-descr-txt">{user.spec.username}</span>
              </li>
              <li>
                <span className="item-descr-tit">用户名称</span>
                {editValue.editBasic ? (
                  <React.Fragment>
                    <Input
                      value={displayName}
                      className={isNameError && 'is-error'}
                      onChange={value => {
                        setBasicParamsValue({ ...basicParamsValue, displayName: value });
                      }}
                    />
                    {isNameError ? <p className="is-error">输入不能为空且需要小于256个字符</p> : ''}
                  </React.Fragment>
                ) : (
                  <span className="item-descr-txt">{user.spec.displayName}</span>
                )}
              </li>
              <li>
                <span className="item-descr-tit">手机号</span>
                {editValue.editBasic ? (
                  <React.Fragment>
                    <Input
                      value={phoneNumber}
                      onChange={value => {
                        setBasicParamsValue({ ...basicParamsValue, phoneNumber: value });
                      }}
                    />
                    {VALIDATE_PHONE_RULE.pattern.test(phoneNumber) || !phoneNumber ? (
                      ''
                    ) : (
                      <p className="is-error">{VALIDATE_PHONE_RULE.message}</p>
                    )}
                  </React.Fragment>
                ) : (
                  <span className="item-descr-txt">{user.spec.phoneNumber || '-'}</span>
                )}
              </li>
              <li>
                <span className="item-descr-tit">邮箱</span>
                {editValue.editBasic ? (
                  <React.Fragment>
                    <Input
                      value={email}
                      onChange={value => {
                        setBasicParamsValue({ ...basicParamsValue, email: value });
                      }}
                    />
                    {VALIDATE_EMAIL_RULE.pattern.test(email) || !email ? (
                      ''
                    ) : (
                      <p className="is-error">{VALIDATE_EMAIL_RULE.message}</p>
                    )}
                  </React.Fragment>
                ) : (
                  <span className="item-descr-txt">{user.spec.email || '-'}</span>
                )}
              </li>
              <li>
                <span className="item-descr-tit">创建时间</span>
                <span className="item-descr-txt">
                  {dateFormat(new Date(user.metadata.creationTimestamp), 'yyyy-MM-dd hh:mm:ss')}
                </span>
              </li>
            </ul>
          )}
          {editValue.editBasic && (
            <div>
              <Button type="primary" disabled={!enabled} onClick={_onSubmitBasic}>
                保存
              </Button>
              <Button style={{ marginLeft: '10px' }} onClick={_onCancelBasicEdit}>
                取消
              </Button>
            </div>
          )}
        </Card.Body>
      </Card>

      <Card>
        <Card.Body>
          <Tabs tabs={tabs}>
            <TabPanel id="policies">
              <TablePanel
                isNeedCard={true}
                columns={columns}
                model={userStrategyList}
                action={actions.user.strategy}
                emptyTips={emptyTips}
              />
            </TabPanel>
            <TabPanel id="groups">
              <GroupActionPanel />
              <GroupTablePanel />
            </TabPanel>
            <TabPanel id="roles">
              <RoleActionPanel />
              <RoleTablePanel />
            </TabPanel>
          </Tabs>
        </Card.Body>
      </Card>
    </React.Fragment>
  );

  function _onBasicEdit() {
    setEditValue({ editBasic: true });
  }

  async function _onSubmitBasic() {
    const { displayName, phoneNumber, email } = basicParamsValue;

    await actions.user.updateUser.fetch({
      noCache: true,
      data: {
        user: {
          metadata: {
            name: user.metadata.name,
            resourceVersion: user.metadata.resourceVersion
          },
          spec: {
            username: user.spec.username,
            displayName,
            phoneNumber,
            email
          }
        }
      }
    });
    setEditValue({ editBasic: false });
  }

  function _onCancelBasicEdit() {
    setEditValue({ editBasic: false });
  }
};<|MERGE_RESOLUTION|>--- conflicted
+++ resolved
@@ -2,11 +2,7 @@
 import { useDispatch, useSelector } from 'react-redux';
 
 import { emptyTips, LinkButton } from '@src/modules/common';
-<<<<<<< HEAD
-import { Button, Card, Form, Input, Modal, TableColumn } from '@tea/component';
-=======
 import { Button, Modal, Card, Input, Form, TableColumn, Tabs, TabPanel } from '@tea/component';
->>>>>>> 15438a32
 import { TablePanel } from '@tencent/ff-component';
 import { bindActionCreators, insertCSS } from '@tencent/ff-redux';
 import { t, Trans } from '@tencent/tea-app/lib/i18n';
@@ -17,13 +13,10 @@
 import { Strategy, User } from '../../models';
 import { router } from '../../router';
 
-<<<<<<< HEAD
-=======
 import { RoleActionPanel } from './detail/RoleActionPanel';
 import { RoleTablePanel } from './detail/RoleTablePanel';
 import { GroupActionPanel } from './detail/GroupActionPanel';
 import { GroupTablePanel } from './detail/GroupTablePanel';
->>>>>>> 15438a32
 const { useState, useEffect, useRef } = React;
 const _isEqual = require('lodash/isEqual');
 
@@ -115,7 +108,7 @@
   const tabs = [
     { id: 'policies', label: '已关联策略' },
     { id: 'groups', label: '已关联用户组' },
-    { id: 'roles', label: '已关联角色' },
+    { id: 'roles', label: '已关联角色' }
   ];
 
   return (
