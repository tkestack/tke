import * as React from 'react';
import { useDispatch, useSelector } from 'react-redux';

import {
    Button, Icon, Modal, SearchBox, Table, TableColumn, Text, Tooltip, Transfer
} from '@tea/component';
import { removeable, selectable } from '@tea/component/table/addons';
import { TablePanel } from '@tencent/ff-component';
import { bindActionCreators } from '@tencent/ff-redux';
import { t, Trans } from '@tencent/tea-app/lib/i18n';

import { emptyTips, LinkButton } from '../../../common/components';
import { allActions } from '../../actions';
<<<<<<< HEAD
import { Strategy } from '../../models';
import { router } from '../../router';

=======
import { router } from '../../router';
import { Strategy, GroupFilter } from '../../models';
import { GroupAssociateWorkflowDialog } from './associate/GroupAssociateWorkflowDialog';
>>>>>>> 15438a32
const { useState, useEffect } = React;
const _isEqual = require('lodash/isEqual');

export const StrategyTablePanel = () => {
  const state = useSelector(state => state);
  const dispatch = useDispatch();
  const { actions } = bindActionCreators({ actions: allActions }, dispatch);

  const { strategyList, userList, associatedUsersList } = state;
  const associatedUsersListRecords = associatedUsersList.list.data.records.map(item => item.metadata.name);
  const userListRecords = userList.list.data.records;

  const [modalVisible, setModalVisible] = useState(false);
  const [userMsgsValue, setUserMsgsValue] = useState({
    inputValue: '',
    targetKeys: associatedUsersListRecords,
    newTargetKeys: []
  });
  const [currentStrategy, setCurrentStrategy] = useState({ id: undefined });

  useEffect(() => {
    // 关联用户
    if (!_isEqual(associatedUsersListRecords, userMsgsValue.targetKeys)) {
      setUserMsgsValue({ ...userMsgsValue, targetKeys: associatedUsersListRecords });
    }
  }, [associatedUsersListRecords, userMsgsValue]);

  useEffect(() => {
    return () => {
      actions.user.performSearch('');
    };
  }, []);

  const modalColumns = [
    {
      key: 'name',
      header: '用户',
      render: user => {
        if (userMsgsValue.targetKeys.indexOf(user.metadata.name) !== -1) {
          return (
            <Tooltip title="用户已被关联">
              {user.spec.name}({user.spec.displayName})
            </Tooltip>
          );
        }
        return (
          <p>
            {user.spec.name}({user.spec.displayName})
          </p>
        );
      }
    }
  ];
  const columns: TableColumn<Strategy>[] = [
    {
      key: 'name',
      header: t('策略名'),
      render: (item, text, index) => (
        <Text parent="div" overflow>
          <a
            href="javascript:;"
            onClick={e => {
              router.navigate({ module: 'strategy', sub: `${item.metadata.name}` });
            }}
          >
            {item.spec.displayName}
          </a>
          {item.status['phase'] === 'Terminating' && <Icon type="loading" />}
        </Text>
      )
    },
    {
      key: 'description',
      header: t('描述'),
      render: item => <Text parent="div">{item.spec.description || '-'}</Text>
    },
    {
      key: 'service',
      header: t('服务类型'),
      render: item => <Text parent="div">{item.spec.category || '-'}</Text>
    },
    { key: 'operation', header: t('操作'), render: user => _renderOperationCell(user) }
  ];

  return (
    <React.Fragment>
      <TablePanel
        recordKey={(record) => {
          return record.metadata.name;
        }}
        columns={columns}
        model={strategyList}
        action={actions.strategy}
        rowDisabled={record => record.status['phase'] === 'Terminating'}
        emptyTips={emptyTips}
        isNeedPagination={true}
        bodyClassName={'tc-15-table-panel tc-15-table-fixed-body'}
      />
      <GroupAssociateWorkflowDialog onPostCancel={() => {
        //取消按钮时，清理编辑状态
        actions.group.associate.clearGroupAssociation();
      }}
      />
      <aside>
        <Modal caption={t('关联用户')} size="l" visible={modalVisible} onClose={_close}>
          <Modal.Body>
            <Transfer
              leftCell={
                <Transfer.Cell
                  title={t('关联用户')}
                  tip={t('支持按住 shift 键进行多选')}
                  header={
                    <SearchBox
                      value={userMsgsValue.inputValue}
                      onChange={value => {
                        setUserMsgsValue({ ...userMsgsValue, inputValue: value });
                        actions.user.performSearch(value);
                      }}
                    />
                  }
                >
                  <Table
                    records={
                      userListRecords &&
                      userListRecords.filter(
                        user =>
                          (user.spec.name &&
                            (user.spec.name.toLowerCase().includes(userMsgsValue.inputValue.toLowerCase()) ||
                              user.spec.name.toLowerCase() !== 'admin')) ||
                          user.spec.displayName.toLowerCase().includes(userMsgsValue.inputValue.toLowerCase())
                      )
                    }
                    rowDisabled={record => {
                      return userMsgsValue.targetKeys.indexOf(record.metadata.name) !== -1;
                    }}
                    recordKey={record => {
                      return record.metadata.name;
                    }}
                    columns={modalColumns}
                    addons={[
                      selectable({
                        value: userMsgsValue.newTargetKeys.concat(userMsgsValue.targetKeys),
                        onChange: keys => {
                          const newKeys = [];
                          keys.forEach(item => {
                            if (userMsgsValue.targetKeys.indexOf(item) === -1) {
                              newKeys.push(item);
                            }
                          });
                          setUserMsgsValue({ ...userMsgsValue, newTargetKeys: newKeys });
                        },
                        rowSelect: true
                      })
                    ]}
                  />
                </Transfer.Cell>
              }
              rightCell={
                <Transfer.Cell title={t(`已选择 (${userMsgsValue.newTargetKeys.length}条)`)}>
                  <Table
                    records={
                      userListRecords && userListRecords.filter(i => userMsgsValue.newTargetKeys.includes(i.name))
                    }
                    recordKey="name"
                    columns={modalColumns}
                    addons={[
                      removeable({
                        onRemove: key =>
                          setUserMsgsValue({
                            ...userMsgsValue,
                            newTargetKeys: userMsgsValue.newTargetKeys.filter(i => i !== key)
                          })
                      })
                    ]}
                  />
                </Transfer.Cell>
              }
            />
          </Modal.Body>
          <Modal.Footer>
            <Button type="primary" onClick={_onSubmit}>
              <Trans>确定</Trans>
            </Button>
            <Button type="weak" onClick={_close}>
              <Trans>取消</Trans>
            </Button>
          </Modal.Footer>
        </Modal>
      </aside>
    </React.Fragment>
  );

  /** 渲染操作按钮 */
  function _renderOperationCell(strategy: Strategy) {
    return (
      <React.Fragment>
        <LinkButton
          tipDirection="right"
          onClick={() => _setModalVisible(strategy)}
          disabled={strategy.status['phase'] === 'Terminating'}
        >
          <Trans>关联用户</Trans>
        </LinkButton>
        <LinkButton
          tipDirection="right"
          disabled={strategy.status['phase'] === 'Terminating'}
          onClick={(e) => {
            /** 设置用户组关联场景 */
            let filter: GroupFilter = {
              resource: 'policy',
              resourceID: strategy.metadata.name,
              /** 关联/解关联回调函数 */
              callback: () => {
                actions.strategy.fetch();
              }
            };
            actions.group.associate.setupGroupFilter(filter);
            /** 拉取关联用户组列表，拉取后自动更新groupAssociation */
            actions.group.associate.groupAssociatedList.applyFilter(filter);
            /** 拉取用户组列表 */
            actions.group.associate.groupList.performSearch('');
            /** 开始关联用户组工作流 */
            actions.group.associate.associateGroupWorkflow.start();
          }}
        >
          <Trans>关联用户组</Trans>
        </LinkButton>
        {strategy.type !== 1 && <LinkButton onClick={() => _removeCategory(strategy)}>删除</LinkButton>}
      </React.Fragment>
    );
  }
  function _setModalVisible(strategy: Strategy) {
    actions.user.applyFilter({ ifAll: true, isPolicyUser: true });
    actions.associateActions.applyFilter({ search: strategy.metadata.name + '' });
    setModalVisible(true);
    setCurrentStrategy({
      id: strategy.metadata.name
    });
  }
  function _close() {
    setModalVisible(false);
    setUserMsgsValue({
      ...userMsgsValue,
      newTargetKeys: []
    });
  }
  function _onSubmit() {
    actions.associateActions.associateUser.start([{ id: currentStrategy.id, userNames: userMsgsValue.newTargetKeys }]);
    actions.associateActions.associateUser.perform();
    setModalVisible(false);
    setUserMsgsValue({
      ...userMsgsValue,
      targetKeys: userMsgsValue.targetKeys.concat(userMsgsValue.newTargetKeys),
      newTargetKeys: []
    });
  }
  async function _removeCategory(strategy: Strategy) {
    const yes = await Modal.confirm({
      message: t('确认删除当前所选策略？'),
      okText: t('删除'),
      cancelText: t('取消')
    });
    if (yes) {
      actions.strategy.removeStrategy.start([strategy.metadata.name]);
      actions.strategy.removeStrategy.perform();
    }
  }
};<|MERGE_RESOLUTION|>--- conflicted
+++ resolved
@@ -1,9 +1,7 @@
 import * as React from 'react';
 import { useDispatch, useSelector } from 'react-redux';
 
-import {
-    Button, Icon, Modal, SearchBox, Table, TableColumn, Text, Tooltip, Transfer
-} from '@tea/component';
+import { Button, Icon, Modal, SearchBox, Table, TableColumn, Text, Tooltip, Transfer } from '@tea/component';
 import { removeable, selectable } from '@tea/component/table/addons';
 import { TablePanel } from '@tencent/ff-component';
 import { bindActionCreators } from '@tencent/ff-redux';
@@ -11,15 +9,9 @@
 
 import { emptyTips, LinkButton } from '../../../common/components';
 import { allActions } from '../../actions';
-<<<<<<< HEAD
-import { Strategy } from '../../models';
-import { router } from '../../router';
-
-=======
 import { router } from '../../router';
 import { Strategy, GroupFilter } from '../../models';
 import { GroupAssociateWorkflowDialog } from './associate/GroupAssociateWorkflowDialog';
->>>>>>> 15438a32
 const { useState, useEffect } = React;
 const _isEqual = require('lodash/isEqual');
 
@@ -107,7 +99,7 @@
   return (
     <React.Fragment>
       <TablePanel
-        recordKey={(record) => {
+        recordKey={record => {
           return record.metadata.name;
         }}
         columns={columns}
@@ -118,10 +110,11 @@
         isNeedPagination={true}
         bodyClassName={'tc-15-table-panel tc-15-table-fixed-body'}
       />
-      <GroupAssociateWorkflowDialog onPostCancel={() => {
-        //取消按钮时，清理编辑状态
-        actions.group.associate.clearGroupAssociation();
-      }}
+      <GroupAssociateWorkflowDialog
+        onPostCancel={() => {
+          //取消按钮时，清理编辑状态
+          actions.group.associate.clearGroupAssociation();
+        }}
       />
       <aside>
         <Modal caption={t('关联用户')} size="l" visible={modalVisible} onClose={_close}>
@@ -226,7 +219,7 @@
         <LinkButton
           tipDirection="right"
           disabled={strategy.status['phase'] === 'Terminating'}
-          onClick={(e) => {
+          onClick={e => {
             /** 设置用户组关联场景 */
             let filter: GroupFilter = {
               resource: 'policy',
