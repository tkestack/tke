--- conflicted
+++ resolved
@@ -2,8 +2,20 @@
 import { useDispatch, useSelector } from 'react-redux';
 
 import {
-    Button, Card, CodeEditor, Input, LoadingTip, Modal, SearchBox, Table, TableColumn, TabPanel,
-    Tabs, Text, Tooltip, Transfer
+  Button,
+  Card,
+  CodeEditor,
+  Input,
+  LoadingTip,
+  Modal,
+  SearchBox,
+  Table,
+  TableColumn,
+  TabPanel,
+  Tabs,
+  Text,
+  Tooltip,
+  Transfer
 } from '@tea/component';
 import { removeable, selectable } from '@tea/component/table/addons';
 import { TablePanel } from '@tencent/ff-component';
@@ -15,13 +27,10 @@
 import { allActions } from '../../actions';
 import { User } from '../../models';
 import { router } from '../../router';
-<<<<<<< HEAD
-=======
 import { GroupActionPanel } from './detail/GroupActionPanel';
 import { GroupTablePanel } from './detail/GroupTablePanel';
 import { RoleActionPanel } from './detail/RoleActionPanel';
 import { RoleTablePanel } from './detail/RoleTablePanel';
->>>>>>> 15438a32
 
 const { useState, useEffect, useRef } = React;
 const _isEqual = require('lodash/isEqual');
