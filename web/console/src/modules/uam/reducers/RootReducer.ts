--- conflicted
+++ resolved
@@ -1,13 +1,11 @@
 import { combineReducers } from 'redux';
 
-<<<<<<< HEAD
-import { createFFListReducer, generateWorkflowReducer, reduceToPayload } from '@tencent/ff-redux';
-import { generateFetcherReducer } from '@tencent/qcloud-redux-fetcher';
-
-import * as ActionTypes from '../constants/ActionTypes';
-import { router } from '../router';
-=======
-import { createFFListReducer, generateFetcherReducer, generateWorkflowReducer, reduceToPayload } from '@tencent/ff-redux';
+import {
+  createFFListReducer,
+  generateFetcherReducer,
+  generateWorkflowReducer,
+  reduceToPayload
+} from '@tencent/ff-redux';
 
 import * as ActionTypes from '../constants/ActionTypes';
 import { router } from '../router';
@@ -24,12 +22,11 @@
   initCommonUserFilterState,
   initPolicyAssociationState,
   initPolicyEditorState,
-  initPolicyFilterState,
+  initPolicyFilterState
 } from '../constants/initState';
 import { createValidatorReducer } from '@tencent/ff-validator';
 import { GroupValidateSchema } from '../constants/GroupValidateConfig';
 import { RoleValidateSchema } from '../constants/RoleValidateConfig';
->>>>>>> 15438a32
 
 export const RootReducer = combineReducers({
   route: router.getReducer(),
@@ -153,5 +150,5 @@
     actionType: ActionTypes.DisassociatePolicy
   }),
   policyAssociation: reduceToPayload(ActionTypes.UpdatePolicyAssociation, initPolicyAssociationState),
-  policyFilter: reduceToPayload(ActionTypes.UpdatePolicyFilter, initPolicyFilterState),
+  policyFilter: reduceToPayload(ActionTypes.UpdatePolicyFilter, initPolicyFilterState)
 });