--- conflicted
+++ resolved
@@ -1,16 +1,10 @@
 import { QueryState, RecordSet } from '@tencent/ff-redux';
-<<<<<<< HEAD
-import { t, Trans } from '@tencent/tea-app/lib/i18n';
-
-import { resourceConfig } from '../../../config';
 import {
-    Method, operationResult, reduceK8sQueryString, reduceK8sRestfulPath, reduceNetworkRequest
-} from '../../../helpers';
-import { RequestParams, ResourceInfo } from '../common/models';
-import { Category, Strategy, StrategyFilter, User, UserFilter } from './models';
-=======
-import {
-    Method, operationResult, reduceK8sQueryString, reduceK8sRestfulPath, reduceNetworkRequest
+  Method,
+  operationResult,
+  reduceK8sQueryString,
+  reduceK8sRestfulPath,
+  reduceNetworkRequest
 } from '../../../helpers';
 import {
   User,
@@ -34,13 +28,12 @@
   PolicyInfoFilter,
   PolicyPlain,
   PolicyFilter,
-  PolicyAssociation,
+  PolicyAssociation
 } from './models';
 import { ResourceInfo, RequestParams } from '../common/models';
 import { resourceConfig } from '../../../config';
 import { t, Trans } from '@tencent/tea-app/lib/i18n';
 import { METHODS } from 'http';
->>>>>>> 15438a32
 
 const tips = seajs.require('tips');
 
@@ -48,12 +41,7 @@
   data: any;
   error: any;
 }
-const SEND = async (
-  url: string,
-  method: string,
-  bodyData: any,
-  tipErr: boolean = true
-) => {
+const SEND = async (url: string, method: string, bodyData: any, tipErr: boolean = true) => {
   // 构建参数
   let params: RequestParams = {
     method: method,
@@ -387,7 +375,7 @@
         spec: Object.assign({}, strategy.spec, {
           displayName: strategy.name ? strategy.name : strategy.spec.displayName,
           description: strategy.description ? strategy.description : strategy.spec.description,
-          statement: strategy.statement ? strategy.statement : strategy.spec.statement,
+          statement: strategy.statement ? strategy.statement : strategy.spec.statement
         })
       }
     });
@@ -532,15 +520,17 @@
  */
 export async function fetchRoleList(query: QueryState<RoleFilter>) {
   const { keyword, filter } = query;
-  const queryObj = keyword ? {
-    'fieldSelector=spec.displayName': keyword
-  } : {};
+  const queryObj = keyword
+    ? {
+        'fieldSelector=spec.displayName': keyword
+      }
+    : {};
 
   const resourceInfo: ResourceInfo = resourceConfig()['role'];
   const url = reduceK8sRestfulPath({ resourceInfo });
   const queryString = reduceK8sQueryString({ k8sQueryObj: queryObj });
   let rr: RequestResult = await GET(url + queryString);
-  let roles: Role[] = (!rr.error && rr.data.items) ? rr.data.items : [];
+  let roles: Role[] = !rr.error && rr.data.items ? rr.data.items : [];
   const result: RecordSet<Role> = {
     recordCount: roles.length,
     records: roles
@@ -588,7 +578,7 @@
 export async function deleteRole([role]: Role[]) {
   let resourceInfo: ResourceInfo = resourceConfig()['role'];
   const url = reduceK8sRestfulPath({ resourceInfo, specificName: role.metadata.name });
-  let rr: RequestResult  = await DELETE(url);
+  let rr: RequestResult = await DELETE(url);
   return operationResult(rr.data, rr.error);
 }
 
@@ -598,22 +588,27 @@
  */
 export async function fetchRolePlainList(query: QueryState<RoleFilter>) {
   const { keyword, filter } = query;
-  const queryObj = keyword ? {
-    'fieldSelector=spec.displayName': keyword
-  } : {};
+  const queryObj = keyword
+    ? {
+        'fieldSelector=spec.displayName': keyword
+      }
+    : {};
 
   const resourceInfo: ResourceInfo = resourceConfig()['role'];
   const url = reduceK8sRestfulPath({ resourceInfo });
   const queryString = reduceK8sQueryString({ k8sQueryObj: queryObj });
   let rr: RequestResult = await GET(url + queryString);
-  let items: RolePlain[] = (!rr.error && rr.data.items) ? rr.data.items.map((i) => {
-    return {
-      id: i.metadata && i.metadata.name,
-      name: i.metadata && i.metadata.name,
-      displayName: i.spec && i.spec.displayName,
-      description: i.spec && i.spec.description,
-    };
-  }) : [];
+  let items: RolePlain[] =
+    !rr.error && rr.data.items
+      ? rr.data.items.map(i => {
+          return {
+            id: i.metadata && i.metadata.name,
+            name: i.metadata && i.metadata.name,
+            displayName: i.spec && i.spec.displayName,
+            description: i.spec && i.spec.description
+          };
+        })
+      : [];
   const result: RecordSet<RolePlain> = {
     recordCount: items.length,
     records: items
@@ -627,20 +622,23 @@
  */
 export async function fetchRoleAssociatedList(query: QueryState<RoleFilter>) {
   const { search, filter } = query;
-  const queryObj =  {};
+  const queryObj = {};
 
   const resourceInfo: ResourceInfo = resourceConfig()[filter.resource];
   const url = reduceK8sRestfulPath({ resourceInfo, specificName: filter.resourceID, extraResource: 'roles' });
   const queryString = reduceK8sQueryString({ k8sQueryObj: queryObj });
   let rr: RequestResult = await GET(url + queryString);
-  let items: RolePlain[] = (!rr.error && rr.data.items) ? rr.data.items.map((i) => {
-    return {
-      id: i.metadata && i.metadata.name,
-      name: i.metadata && i.metadata.name,
-      displayName: i.spec && i.spec.displayName,
-      description: i.spec && i.spec.description,
-    };
-  }) : [];
+  let items: RolePlain[] =
+    !rr.error && rr.data.items
+      ? rr.data.items.map(i => {
+          return {
+            id: i.metadata && i.metadata.name,
+            name: i.metadata && i.metadata.name,
+            displayName: i.spec && i.spec.displayName,
+            description: i.spec && i.spec.description
+          };
+        })
+      : [];
   const result: RecordSet<RolePlain> = {
     recordCount: items.length,
     records: items
@@ -678,15 +676,17 @@
  */
 export async function fetchGroupList(query: QueryState<GroupFilter>) {
   const { keyword, filter } = query;
-  const queryObj = keyword ? {
-    'fieldSelector=spec.displayName': keyword
-  } : {};
+  const queryObj = keyword
+    ? {
+        'fieldSelector=spec.displayName': keyword
+      }
+    : {};
 
   const resourceInfo: ResourceInfo = resourceConfig()['localgroup'];
   const url = reduceK8sRestfulPath({ resourceInfo });
   const queryString = reduceK8sQueryString({ k8sQueryObj: queryObj });
   let rr: RequestResult = await GET(url + queryString);
-  let groups: Group[] = (!rr.error && rr.data.items) ? rr.data.items : [];
+  let groups: Group[] = !rr.error && rr.data.items ? rr.data.items : [];
   const result: RecordSet<Group> = {
     recordCount: groups.length,
     records: groups
@@ -734,10 +734,9 @@
 export async function deleteGroup([group]: Group[]) {
   let resourceInfo: ResourceInfo = resourceConfig()['localgroup'];
   const url = reduceK8sRestfulPath({ resourceInfo, specificName: group.metadata.name });
-  let rr: RequestResult  = await DELETE(url);
-  return operationResult(rr.data, rr.error);
-}
-
+  let rr: RequestResult = await DELETE(url);
+  return operationResult(rr.data, rr.error);
+}
 
 /**
  * 用户组列表的查询，不参杂其他场景参数
@@ -745,7 +744,7 @@
  */
 export async function fetchGroupPlainList(query: QueryState<GroupFilter>) {
   const { search, filter } = query;
-  const queryObj =  {
+  const queryObj = {
     'fieldSelector=keyword': search || ''
   };
 
@@ -753,14 +752,17 @@
   const url = reduceK8sRestfulPath({ resourceInfo });
   const queryString = reduceK8sQueryString({ k8sQueryObj: queryObj });
   let rr: RequestResult = await GET(url + queryString);
-  let items: GroupPlain[] = (!rr.error && rr.data.items) ? rr.data.items.map((i) => {
-    return {
-      id: i.metadata && i.metadata.name,
-      name: i.metadata && i.metadata.name,
-      displayName: i.spec && i.spec.displayName,
-      description: i.spec && i.spec.description,
-    };
-  }) : [];
+  let items: GroupPlain[] =
+    !rr.error && rr.data.items
+      ? rr.data.items.map(i => {
+          return {
+            id: i.metadata && i.metadata.name,
+            name: i.metadata && i.metadata.name,
+            displayName: i.spec && i.spec.displayName,
+            description: i.spec && i.spec.description
+          };
+        })
+      : [];
   const result: RecordSet<GroupPlain> = {
     recordCount: items.length,
     records: items
@@ -774,20 +776,23 @@
  */
 export async function fetchGroupAssociatedList(query: QueryState<GroupFilter>) {
   const { search, filter } = query;
-  const queryObj =  {};
+  const queryObj = {};
 
   const resourceInfo: ResourceInfo = resourceConfig()[filter.resource];
   const url = reduceK8sRestfulPath({ resourceInfo, specificName: filter.resourceID, extraResource: 'groups' });
   const queryString = reduceK8sQueryString({ k8sQueryObj: queryObj });
   let rr: RequestResult = await GET(url + queryString);
-  let items: GroupPlain[] = (!rr.error && rr.data.items) ? rr.data.items.map((i) => {
-    return {
-      id: i.metadata && i.metadata.name,
-      name: i.metadata && i.metadata.name,
-      displayName: i.spec && i.spec.displayName,
-      description: i.spec && i.spec.description,
-    };
-  }) : [];
+  let items: GroupPlain[] =
+    !rr.error && rr.data.items
+      ? rr.data.items.map(i => {
+          return {
+            id: i.metadata && i.metadata.name,
+            name: i.metadata && i.metadata.name,
+            displayName: i.spec && i.spec.displayName,
+            description: i.spec && i.spec.description
+          };
+        })
+      : [];
   const result: RecordSet<GroupPlain> = {
     recordCount: items.length,
     records: items
@@ -825,7 +830,7 @@
  */
 export async function fetchCommonUserList(query: QueryState<CommonUserFilter>) {
   const { search, filter } = query;
-  const queryObj =  {
+  const queryObj = {
     'fieldSelector=keyword': search || ''
   };
 
@@ -833,14 +838,17 @@
   const url = reduceK8sRestfulPath({ resourceInfo });
   const queryString = reduceK8sQueryString({ k8sQueryObj: queryObj });
   let rr: RequestResult = await GET(url + queryString);
-  let users: UserPlain[] = (!rr.error && rr.data.items) ? rr.data.items.map((i) => {
-    /** localgroup对应localidentity，role对应user，localidentity的spec.username等同于user的spec.name */
-    return {
-      id: i.metadata && i.metadata.name,
-      name: i.spec && (i.spec.name ? i.spec.name : i.spec.username),
-      displayName: i.spec && i.spec.displayName
-    };
-  }) : [];
+  let users: UserPlain[] =
+    !rr.error && rr.data.items
+      ? rr.data.items.map(i => {
+          /** localgroup对应localidentity，role对应user，localidentity的spec.username等同于user的spec.name */
+          return {
+            id: i.metadata && i.metadata.name,
+            name: i.spec && (i.spec.name ? i.spec.name : i.spec.username),
+            displayName: i.spec && i.spec.displayName
+          };
+        })
+      : [];
   const result: RecordSet<UserPlain> = {
     recordCount: users.length,
     records: users
@@ -854,20 +862,23 @@
  */
 export async function fetchCommonUserAssociatedList(query: QueryState<CommonUserFilter>) {
   const { search, filter } = query;
-  const queryObj =  {};
+  const queryObj = {};
 
   const resourceInfo: ResourceInfo = resourceConfig()[filter.resource];
   const url = reduceK8sRestfulPath({ resourceInfo, specificName: filter.resourceID, extraResource: 'users' });
   const queryString = reduceK8sQueryString({ k8sQueryObj: queryObj });
   let rr: RequestResult = await GET(url + queryString);
-  let users: UserPlain[] = (!rr.error && rr.data.items) ? rr.data.items.map((i) => {
-    /** localgroup对应localidentity，role对应user，localidentity的spec.username等同于user的spec.name */
-    return {
-      id: i.metadata && i.metadata.name,
-      name: i.spec && (i.spec.name ? i.spec.name : i.spec.username),
-      displayName: i.spec && i.spec.displayName
-    };
-  }) : [];
+  let users: UserPlain[] =
+    !rr.error && rr.data.items
+      ? rr.data.items.map(i => {
+          /** localgroup对应localidentity，role对应user，localidentity的spec.username等同于user的spec.name */
+          return {
+            id: i.metadata && i.metadata.name,
+            name: i.spec && (i.spec.name ? i.spec.name : i.spec.username),
+            displayName: i.spec && i.spec.displayName
+          };
+        })
+      : [];
   const result: RecordSet<UserPlain> = {
     recordCount: users.length,
     records: users
@@ -916,7 +927,7 @@
  */
 export async function fetchPolicyPlainList(query: QueryState<PolicyFilter>) {
   const { search, filter } = query;
-  const queryObj =  {
+  const queryObj = {
     // 'fieldSelector=keyword': search || ''
   };
 
@@ -924,15 +935,18 @@
   const url = reduceK8sRestfulPath({ resourceInfo });
   const queryString = reduceK8sQueryString({ k8sQueryObj: queryObj });
   let rr: RequestResult = await GET(url + queryString);
-  let items: PolicyPlain[] = (!rr.error && rr.data.items) ? rr.data.items.map((i) => {
-    return {
-      id: i.metadata && i.metadata.name,
-      name: i.metadata && i.metadata.name,
-      displayName: i.spec && i.spec.displayName,
-      category: i.spec && i.spec.category,
-      description: i.spec && i.spec.description,
-    };
-  }) : [];
+  let items: PolicyPlain[] =
+    !rr.error && rr.data.items
+      ? rr.data.items.map(i => {
+          return {
+            id: i.metadata && i.metadata.name,
+            name: i.metadata && i.metadata.name,
+            displayName: i.spec && i.spec.displayName,
+            category: i.spec && i.spec.category,
+            description: i.spec && i.spec.description
+          };
+        })
+      : [];
   const result: RecordSet<PolicyPlain> = {
     recordCount: items.length,
     records: items
@@ -946,21 +960,24 @@
  */
 export async function fetchPolicyAssociatedList(query: QueryState<PolicyFilter>) {
   const { search, filter } = query;
-  const queryObj =  {};
+  const queryObj = {};
 
   const resourceInfo: ResourceInfo = resourceConfig()[filter.resource];
   const url = reduceK8sRestfulPath({ resourceInfo, specificName: filter.resourceID, extraResource: 'policies' });
   const queryString = reduceK8sQueryString({ k8sQueryObj: queryObj });
   let rr: RequestResult = await GET(url + queryString);
-  let items: PolicyPlain[] = (!rr.error && rr.data.items) ? rr.data.items.map((i) => {
-    return {
-      id: i.metadata && i.metadata.name,
-      name: i.metadata && i.metadata.name,
-      displayName: i.spec && i.spec.displayName,
-      category: i.spec && i.spec.category,
-      description: i.spec && i.spec.description,
-    };
-  }) : [];
+  let items: PolicyPlain[] =
+    !rr.error && rr.data.items
+      ? rr.data.items.map(i => {
+          return {
+            id: i.metadata && i.metadata.name,
+            name: i.metadata && i.metadata.name,
+            displayName: i.spec && i.spec.displayName,
+            category: i.spec && i.spec.category,
+            description: i.spec && i.spec.description
+          };
+        })
+      : [];
   const result: RecordSet<PolicyPlain> = {
     recordCount: items.length,
     records: items
@@ -976,7 +993,11 @@
 export async function associatePolicy([policy]: PolicyAssociation[], params: PolicyFilter) {
   const resourceInfo: ResourceInfo = resourceConfig()[params.resource];
   const url = reduceK8sRestfulPath({ resourceInfo, specificName: params.resourceID, extraResource: 'policybinding' });
-  let rr: RequestResult = await POST(url, { policies: policy.addPolicies.map((p) => { return p.name }) });
+  let rr: RequestResult = await POST(url, {
+    policies: policy.addPolicies.map(p => {
+      return p.name;
+    })
+  });
   return operationResult(rr.data, rr.error);
 }
 
@@ -988,6 +1009,10 @@
 export async function disassociatePolicy([policy]: PolicyAssociation[], params: PolicyFilter) {
   const resourceInfo: ResourceInfo = resourceConfig()[params.resource];
   const url = reduceK8sRestfulPath({ resourceInfo, specificName: params.resourceID, extraResource: 'policyunbinding' });
-  let rr: RequestResult = await POST(url, { policies: policy.removePolicies.map((p) => { return p.name }) });
+  let rr: RequestResult = await POST(url, {
+    policies: policy.removePolicies.map(p => {
+      return p.name;
+    })
+  });
   return operationResult(rr.data, rr.error);
 }