--- conflicted
+++ resolved
@@ -22,16 +22,6 @@
     let namesapceInfo = resourceConfig(clusterVersion)[namespaceQuery && namespaceQuery.filter && namespaceQuery.filter.projectName ? 'namespaces' : 'ns'];
     let isClearData = fetchOptions && fetchOptions.noCache;
     let response = await WebAPI.fetchNamespaceList(namespaceQuery, namesapceInfo, isClearData);
-<<<<<<< HEAD
-    // 给cluster注入logAgent信息
-    let agents = await CommonAPI.fetchLogagents();
-    let clusterHasLogAgent = {};
-    for (let agent of agents.records) {
-      clusterHasLogAgent[agent.spec.clusterName] = agent.metadata.name;
-    }
-    for (let ns of response.records) {
-      ns.cluster.spec.logAgentName = clusterHasLogAgent[ns.cluster.metadata.name];
-=======
     if (namespaceQuery && namespaceQuery.filter && namespaceQuery.filter.projectName) {
       // 如果是在业务侧, 给cluster注入logAgent信息。因为在业务侧操作的是业务和命名空间，只有通过命名空间的信息转换出集群信息来
       let agents = await CommonAPI.fetchLogagents();
@@ -42,7 +32,6 @@
       for (let ns of response.records) {
         ns.cluster.spec.logAgentName = clusterHasLogAgent[ns.cluster.metadata.name];
       }
->>>>>>> 11bd5c9e
     }
     return response;
   },
