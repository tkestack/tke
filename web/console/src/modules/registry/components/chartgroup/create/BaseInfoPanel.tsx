--- conflicted
+++ resolved
@@ -10,13 +10,8 @@
 import { InputField, TipInfo, getWorkflowError } from '../../../../../modules/common';
 import { ChartGroup } from '../../../models';
 import { isValid } from '@tencent/ff-validator';
-<<<<<<< HEAD
 import { UserAssociatePanel } from '../associate/UserAssociatePanel';
 
-// @ts-ignore
-=======
-
->>>>>>> bbf5123e
 const tips = seajs.require('tips');
 
 const mapDispatchToProps = dispatch =>
@@ -27,13 +22,8 @@
 @connect(state => state, mapDispatchToProps)
 export class BaseInfoPanel extends React.Component<RootProps, {}> {
   render() {
-<<<<<<< HEAD
     let { actions, route, chartGroupCreation, chartGroupValidator, projectList, commonUserAssociation } = this.props;
     let action = actions.chartGroup.create.addChartGroupWorkflow;
-=======
-    const { actions, route, chartGroupCreation, chartGroupValidator, projectList, userInfo } = this.props;
-    const action = actions.chartGroup.create.addChartGroupWorkflow;
->>>>>>> bbf5123e
     const { chartGroupAddWorkflow } = this.props;
     const workflow = chartGroupAddWorkflow;
 
@@ -41,14 +31,10 @@
     const perform = () => {
       actions.chartGroup.create.validator.validate(null, async r => {
         if (isValid(r)) {
-<<<<<<< HEAD
           let chartGroup: ChartGroup = Object.assign({}, chartGroupCreation);
           if (chartGroup.spec.importedInfo && chartGroup.spec.importedInfo.password) {
             chartGroup.spec.importedInfo.password = btoa(chartGroup.spec.importedInfo.password);
           }
-=======
-          const chartGroup: ChartGroup = Object.assign({}, chartGroupCreation);
->>>>>>> bbf5123e
           action.start([chartGroup]);
           action.perform();
         } else {
@@ -94,7 +80,6 @@
               { value: 'Public', text: '公共' }
             ]}
             onChange={value => {
-<<<<<<< HEAD
               let obj = { visibility: value };
               switch (value) {
                 case 'User': {
@@ -113,15 +98,6 @@
                   obj['projects'] = [];
                   break;
                 }
-=======
-              const obj = { type: value };
-              if (value !== 'project') {
-                obj['projects'] = [];
-              }
-              if (value === 'personal') {
-                obj['name'] = userInfo.name;
-                obj['displayName'] = userInfo.name;
->>>>>>> bbf5123e
               }
               actions.chartGroup.create.updateCreationState({
                 spec: Object.assign({}, chartGroupCreation.spec, { ...obj })
