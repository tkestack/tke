import * as React from 'react';
import { connect } from 'react-redux';
import { RootProps } from '../ChartGroupApp';
import { FormPanel } from '@tencent/ff-component';
import { TipInfo, getWorkflowError, InputField } from '../../../../../modules/common';
import { Button, Tabs, TabPanel, Card } from '@tea/component';
import { dateFormat } from '../../../../../../helpers/dateUtil';
import { t, Trans } from '@tencent/tea-app/lib/i18n';
import { bindActionCreators, OperationState, isSuccessWorkflow } from '@tencent/ff-redux';
import { allActions } from '../../../actions';
import { isValid } from '@tencent/ff-validator';
import { ChartGroup } from '../../../models';
<<<<<<< HEAD
import { UserAssociatePanel } from '../associate/UserAssociatePanel';

// @ts-ignore
=======

>>>>>>> bbf5123e
const tips = seajs.require('tips');

const mapDispatchToProps = dispatch =>
  Object.assign({}, bindActionCreators({ actions: allActions }, dispatch), { dispatch });

@connect(state => state, mapDispatchToProps)
export class BaseInfoPanel extends React.Component<RootProps> {
  render() {
<<<<<<< HEAD
    let {
      actions,
      chartGroupEditor,
      route,
      chartGroupValidator,
      projectList,
      commonUserAssociation,
      userPlainList
    } = this.props;
=======
    const { actions, chartGroupEditor, route, chartGroupValidator, projectList } = this.props;
>>>>>>> bbf5123e

    const action = actions.chartGroup.detail.updateChartGroupWorkflow;
    const { chartGroupUpdateWorkflow } = this.props;
    const workflow = chartGroupUpdateWorkflow;

    /** 提交 */
    const perform = () => {
      actions.chartGroup.detail.validator.validate(null, async r => {
        if (isValid(r)) {
<<<<<<< HEAD
          let chartGroup: ChartGroup = Object.assign({}, chartGroupEditor);
          if (chartGroup.spec.importedInfo && chartGroup.spec.importedInfo.password) {
            chartGroup.spec.importedInfo.password = btoa(chartGroup.spec.importedInfo.password);
          }
=======
          const chartGroup: ChartGroup = Object.assign({}, chartGroupEditor);
>>>>>>> bbf5123e
          action.start([chartGroup]);
          action.perform();
        } else {
          const invalid = Object.keys(r).filter(v => {
            return r[v].status === 2;
          });
          invalid.length > 0 && tips.error(r[invalid[0]].message.toString(), 2000);
        }
      });
    };
    /** 取消 */
    const cancel = () => {
      if (workflow.operationState === OperationState.Done) {
        action.reset();
      }
      if (workflow.operationState === OperationState.Started) {
        action.cancel();
      }
      actions.chartGroup.detail.updateEditorState({ v_editing: false });
    };
    const failed = workflow.operationState === OperationState.Done && !isSuccessWorkflow(workflow);

    const typeMap = {
      SelfBuilt: '自建',
      Imported: '导入',
      System: '平台'
    };
    const visibilityMap = {
      Public: '公共',
      User: '指定用户',
      Project: '指定业务'
    };
<<<<<<< HEAD

    let projects = [];
    if (chartGroupEditor.spec.visibility === 'Project') {
=======
    const projects = [];
    if (chartGroupEditor.spec.type === 'project') {
>>>>>>> bbf5123e
      projectList.list.data.records.forEach(i => {
        if (chartGroupEditor.spec.projects && chartGroupEditor.spec.projects.indexOf(i.metadata.name) > -1) {
          projects.push(i.spec.displayName);
        }
      });
    }
    if (projects.length === 0) {
      projects.push(t('无权限'));
    }

    let users = [];
    if (chartGroupEditor.spec.visibility === 'User') {
      userPlainList.list.data.records.forEach(i => {
        if (chartGroupEditor.spec.users && chartGroupEditor.spec.users.indexOf(i.name) > -1) {
          users.push(i.displayName);
        }
      });
    }
    if (users.length === 0) {
      users.push(t('无'));
    }
    return (
      <React.Fragment>
        <Card>
          <Card.Body
            title={t('基本信息')}
            subtitle={
              <React.Fragment>
                <Button type="link" onClick={e => actions.chartGroup.detail.updateEditorState({ v_editing: true })}>
                  {t('编辑')}
                </Button>
              </React.Fragment>
            }
          >
            <FormPanel
              isNeedCard={false}
              vactions={actions.chartGroup.detail.validator}
              formvalidator={chartGroupValidator}
            >
              <FormPanel.Item text label={t('仓库ID')}>
                {chartGroupEditor.metadata.name}
              </FormPanel.Item>
              <FormPanel.Item text label={t('仓库名称')}>
                {chartGroupEditor.spec.name}
              </FormPanel.Item>
              {!chartGroupEditor.v_editing ? (
                <FormPanel.Item text label={t('权限范围')}>
                  {visibilityMap[chartGroupEditor.spec.visibility] +
                    (chartGroupEditor.spec.visibility === 'Project'
                      ? '(' + projects.join(',') + ')'
                      : chartGroupEditor.spec.visibility === 'User'
                      ? '(' + users.join(',') + ')'
                      : '') || '-'}
                </FormPanel.Item>
              ) : (
                <FormPanel.Item label={t('权限范围')} vkey="spec.visibility">
                  <FormPanel.Radios
                    value={chartGroupEditor.spec.visibility}
                    options={[
                      { value: 'User', text: '指定用户' },
                      { value: 'Project', text: '指定业务' },
                      { value: 'Public', text: '公共' }
                    ]}
                    onChange={value => {
                      let obj = { visibility: value };
                      switch (value) {
                        case 'User': {
                          /** 已选中的数据 */
                          obj['users'] = commonUserAssociation.users
                            ? commonUserAssociation.users.map(e => e.name)
                            : [];
                          obj['projects'] = [];
                          break;
                        }
                        case 'Project': {
                          obj['users'] = [];
                          obj['projects'] = chartGroupEditor.spec.projects || [];
                          break;
                        }
                        case 'Public': {
                          obj['users'] = [];
                          obj['projects'] = [];
                          break;
                        }
                      }
                      actions.chartGroup.detail.updateEditorState({
                        spec: Object.assign({}, chartGroupEditor.spec, { ...obj })
                      });
                    }}
                  />
                </FormPanel.Item>
              )}
              {chartGroupEditor.v_editing && chartGroupEditor.spec.visibility === 'User' && (
                <FormPanel.Item label={t('绑定用户')} vkey="spec.users">
                  <UserAssociatePanel
                    onChange={selection => {
                      actions.chartGroup.detail.updateEditorState({
                        spec: Object.assign({}, chartGroupEditor.spec, {
                          users: selection.map(e => e.name)
                        })
                      });
                    }}
                  />
                </FormPanel.Item>
              )}
              {chartGroupEditor.v_editing && chartGroupEditor.spec.visibility === 'Project' && (
                <FormPanel.Item label={t('绑定业务')} vkey="spec.projects">
                  <FormPanel.Select
                    showRefreshBtn={true}
                    value={
                      chartGroupEditor.spec.projects && chartGroupEditor.spec.projects.length > 0
                        ? chartGroupEditor.spec.projects[0]
                        : ''
                    }
                    model={projectList}
                    action={actions.project.list}
                    valueField={x => x.metadata.name}
                    displayField={x => `${x.metadata.name}(${x.spec.displayName})`}
                    onChange={value =>
                      actions.chartGroup.detail.updateEditorState({
                        spec: Object.assign({}, chartGroupEditor.spec, {
                          projects: value !== '' ? [value] : []
                        })
                      })
                    }
                  />
                </FormPanel.Item>
              )}
              <FormPanel.Item text label={t('仓库类型')}>
                {typeMap[chartGroupEditor.spec.type] || '-'}
              </FormPanel.Item>
              {!chartGroupEditor.v_editing && chartGroupEditor.spec && chartGroupEditor.spec.type === 'Imported' && (
                <React.Fragment>
                  <FormPanel.Item text label={t('第三方仓库地址')}>
                    {chartGroupEditor.spec.importedInfo.addr || '无'}
                  </FormPanel.Item>
                  <FormPanel.Item text label={t('第三方仓库用户名')}>
                    {chartGroupEditor.spec.importedInfo.username || '无'}
                  </FormPanel.Item>
                </React.Fragment>
              )}
              {chartGroupEditor.v_editing && chartGroupEditor.spec && chartGroupEditor.spec.type === 'Imported' && (
                <React.Fragment>
                  <FormPanel.Item
                    label={t('第三方仓库地址')}
                    vkey="spec.importedInfo.addr"
                    input={{
                      placeholder: t('请输入仓库地址'),
                      value: chartGroupEditor.spec.importedInfo.addr,
                      onChange: value => {
                        let info = Object.assign({}, chartGroupEditor.spec.importedInfo);
                        info.addr = value;
                        actions.chartGroup.detail.updateEditorState({
                          spec: Object.assign({}, chartGroupEditor.spec, { importedInfo: info })
                        });
                      }
                    }}
                  />
                  <FormPanel.Item
                    label={t('第三方仓库用户名')}
                    vkey="spec.importedInfo.username"
                    input={{
                      placeholder: t('请输入用户名'),
                      value: chartGroupEditor.spec.importedInfo.username,
                      onChange: value => {
                        let info = Object.assign({}, chartGroupEditor.spec.importedInfo);
                        info.username = value;
                        actions.chartGroup.detail.updateEditorState({
                          spec: Object.assign({}, chartGroupEditor.spec, { importedInfo: info })
                        });
                      }
                    }}
                  />
                  <FormPanel.Item
                    label={t('第三方仓库密码')}
                    vkey="spec.importedInfo.password"
                    input={{
                      type: 'password',
                      placeholder: t('请输入仓库密码'),
                      value: chartGroupEditor.spec.importedInfo.password,
                      onChange: value => {
                        let info = Object.assign({}, chartGroupEditor.spec.importedInfo);
                        info.password = value;
                        actions.chartGroup.detail.updateEditorState({
                          spec: Object.assign({}, chartGroupEditor.spec, { importedInfo: info })
                        });
                      }
                    }}
                  />
                </React.Fragment>
              )}
              {!chartGroupEditor.v_editing ? (
                <FormPanel.Item text label={t('仓库描述')}>
                  {chartGroupEditor.spec.description || '无'}
                </FormPanel.Item>
              ) : (
                <FormPanel.Item
                  label={t('仓库描述')}
                  vkey="spec.description"
                  input={{
                    multiline: true,
                    placeholder: t('请输入仓库描述，不超过255个字符'),
                    value: chartGroupEditor.spec.description,
                    onChange: value =>
                      actions.chartGroup.detail.updateEditorState({
                        spec: Object.assign({}, chartGroupEditor.spec, { description: value })
                      })
                  }}
                />
              )}
              <FormPanel.Item text label={t('创建时间')}>
                {dateFormat(new Date(chartGroupEditor.metadata.creationTimestamp), 'yyyy-MM-dd hh:mm:ss')}
              </FormPanel.Item>
              {chartGroupEditor.v_editing && (
                <FormPanel.Item>
                  <React.Fragment>
                    <Button
                      type="primary"
                      disabled={workflow.operationState === OperationState.Performing}
                      onClick={e => {
                        e.preventDefault();
                        perform();
                      }}
                    >
                      {failed ? t('重试') : t('提交')}
                    </Button>
                    <Button
                      type="weak"
                      onClick={e => {
                        e.preventDefault();
                        cancel();
                      }}
                    >
                      {t('取消')}
                    </Button>
                    <TipInfo type="error" isForm isShow={failed}>
                      {getWorkflowError(workflow)}
                    </TipInfo>
                  </React.Fragment>
                </FormPanel.Item>
              )}
            </FormPanel>
          </Card.Body>
        </Card>
      </React.Fragment>
    );
  }
}<|MERGE_RESOLUTION|>--- conflicted
+++ resolved
@@ -10,13 +10,8 @@
 import { allActions } from '../../../actions';
 import { isValid } from '@tencent/ff-validator';
 import { ChartGroup } from '../../../models';
-<<<<<<< HEAD
 import { UserAssociatePanel } from '../associate/UserAssociatePanel';
 
-// @ts-ignore
-=======
-
->>>>>>> bbf5123e
 const tips = seajs.require('tips');
 
 const mapDispatchToProps = dispatch =>
@@ -25,7 +20,6 @@
 @connect(state => state, mapDispatchToProps)
 export class BaseInfoPanel extends React.Component<RootProps> {
   render() {
-<<<<<<< HEAD
     let {
       actions,
       chartGroupEditor,
@@ -35,9 +29,6 @@
       commonUserAssociation,
       userPlainList
     } = this.props;
-=======
-    const { actions, chartGroupEditor, route, chartGroupValidator, projectList } = this.props;
->>>>>>> bbf5123e
 
     const action = actions.chartGroup.detail.updateChartGroupWorkflow;
     const { chartGroupUpdateWorkflow } = this.props;
@@ -47,14 +38,10 @@
     const perform = () => {
       actions.chartGroup.detail.validator.validate(null, async r => {
         if (isValid(r)) {
-<<<<<<< HEAD
           let chartGroup: ChartGroup = Object.assign({}, chartGroupEditor);
           if (chartGroup.spec.importedInfo && chartGroup.spec.importedInfo.password) {
             chartGroup.spec.importedInfo.password = btoa(chartGroup.spec.importedInfo.password);
           }
-=======
-          const chartGroup: ChartGroup = Object.assign({}, chartGroupEditor);
->>>>>>> bbf5123e
           action.start([chartGroup]);
           action.perform();
         } else {
@@ -87,14 +74,9 @@
       User: '指定用户',
       Project: '指定业务'
     };
-<<<<<<< HEAD
 
     let projects = [];
     if (chartGroupEditor.spec.visibility === 'Project') {
-=======
-    const projects = [];
-    if (chartGroupEditor.spec.type === 'project') {
->>>>>>> bbf5123e
       projectList.list.data.records.forEach(i => {
         if (chartGroupEditor.spec.projects && chartGroupEditor.spec.projects.indexOf(i.metadata.name) > -1) {
           projects.push(i.spec.displayName);
