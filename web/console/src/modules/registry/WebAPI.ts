--- conflicted
+++ resolved
@@ -1,17 +1,9 @@
 import { OperationResult, QueryState, RecordSet } from '@tencent/ff-redux';
 
 import { resourceConfig } from '../../../config/resourceConfig';
-import {
-    reduceK8sRestfulPath, reduceNetworkRequest, reduceNetworkWorkflow
-} from '../../../helpers';
+import { reduceK8sRestfulPath, reduceNetworkRequest, reduceNetworkWorkflow } from '../../../helpers';
 import { Method } from '../../../helpers/reduceNetwork';
 import { RequestParams, ResourceInfo } from '../common/models';
-<<<<<<< HEAD
-import { Default_D_URL, REPO_URL } from './constants/Config';
-import {
-    ApiKey, ApiKeyCreation, ApiKeyFilter, Image, ImageCreation, ImageFilter, Repo, RepoCreation,
-    RepoFilter
-=======
 import { CHART_URL, REPO_URL, Default_D_URL } from './constants/Config';
 import {
   ApiKey,
@@ -28,7 +20,6 @@
   Image,
   ImageCreation,
   ImageFilter
->>>>>>> 15438a32
 } from './models';
 
 // 返回标准操作结果
