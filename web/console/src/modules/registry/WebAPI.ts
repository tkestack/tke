--- conflicted
+++ resolved
@@ -6,11 +6,7 @@
 import { reduceK8sRestfulPath, reduceNetworkRequest, reduceNetworkWorkflow } from '../../../helpers';
 import { Method } from '../../../helpers/reduceNetwork';
 import { RequestParams, ResourceInfo } from '../common/models';
-<<<<<<< HEAD
 import { CHART_URL, REPO_URL, Default_D_URL } from './constants/Config';
-=======
-import { REPO_URL, Default_D_URL } from './constants/Config';
->>>>>>> f1de4224
 import {
   ApiKey,
   ApiKeyCreation,
