--- conflicted
+++ resolved
@@ -8,14 +8,10 @@
   DETAILEVENT: 'DETAILEVENT',
 
   Resource_Workload: 'Resource_Workload',
-<<<<<<< HEAD
   LBCF_DRIVER: 'LBCF_DRIVER',
 
-  COMPUTER_WORKLOAD: 'COMPUTER_WORKLOAD'
-=======
-  Resource_Detail_Info: 'Resource_Detail_Info',
-  LBCF_DRIVER: 'LBCF_DRIVER'
->>>>>>> 7a4c26d1
+  COMPUTER_WORKLOAD: 'COMPUTER_WORKLOAD',
+  Resource_Detail_Info: 'Resource_Detail_Info'
 };
 /** ========================= end FFRedux的相关配置 ======================== */
 
@@ -776,8 +772,6 @@
   'SYS_CHROOT',
   'SETFCAP',
   'all'
-<<<<<<< HEAD
-=======
 ];
 
 /** pod远程登录的选项 */
@@ -794,5 +788,4 @@
     value: '/bin/sh',
     text: '/bin/sh'
   }
->>>>>>> 7a4c26d1
 ];