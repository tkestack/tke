--- conflicted
+++ resolved
@@ -1,19 +1,9 @@
 import * as React from 'react';
 import { connect } from 'react-redux';
 
-<<<<<<< HEAD
-import {
-    Bubble, Button, ContentView, FormItem, Input, Justify, List, Select, Text
-} from '@tea/component';
-import { FormPanel } from '@tencent/ff-component';
-import {
-    bindActionCreators, deepClone, isSuccessWorkflow, OperationState, uuid
-} from '@tencent/ff-redux';
-=======
 import { Bubble, Button, ContentView, FormItem, Input, Justify, List, Select, Text } from '@tea/component';
 import { FormPanel } from '@tencent/ff-component';
 import { bindActionCreators, deepClone, isSuccessWorkflow, OperationState, uuid } from '@tencent/ff-redux';
->>>>>>> 15438a32
 import { t, Trans } from '@tencent/tea-app/lib/i18n';
 
 import { resourceConfig } from '../../../../../../config';
@@ -25,10 +15,7 @@
 import { router } from '../../../router';
 import { RootProps } from '../../ClusterApp';
 import { EditLbcfBackGroupItemPanel } from './EditLbcfBackGroupItemPanel';
-<<<<<<< HEAD
-=======
 import { reduceNs } from '../../../../../../helpers';
->>>>>>> 15438a32
 
 const mapDispatchToProps = dispatch =>
   Object.assign({}, bindActionCreators({ actions: allActions }, dispatch), { dispatch });
