--- conflicted
+++ resolved
@@ -4,16 +4,6 @@
 
 import { Bubble, Button, Table, TableColumn } from '@tea/component';
 import { stylize } from '@tea/component/table/addons/stylize';
-<<<<<<< HEAD
-import {
-    bindActionCreators, FetchState, isSuccessWorkflow, OperationState, uuid
-} from '@tencent/ff-redux';
-import { t, Trans } from '@tencent/tea-app/lib/i18n';
-
-import {
-    ButtonBar, FormItem, InputField, ResourceSelectorGeneric, ResourceSelectorInfoRow,
-    ResourceSelectorProps, TipInfo
-=======
 import { bindActionCreators, FetchState, isSuccessWorkflow, OperationState, uuid } from '@tencent/ff-redux';
 import { t, Trans } from '@tencent/tea-app/lib/i18n';
 
@@ -25,7 +15,6 @@
   ResourceSelectorInfoRow,
   ResourceSelectorProps,
   TipInfo
->>>>>>> 15438a32
 } from '../../../../common/components';
 import { FormLayout, MainBodyLayout } from '../../../../common/layouts';
 import { getWorkflowError } from '../../../../common/utils';
@@ -35,10 +24,7 @@
 import { CreateResource, Namespace, SecretData, SecretEditJSONYaml } from '../../../models';
 import { router } from '../../../router';
 import { RootProps } from '../../ClusterApp';
-<<<<<<< HEAD
-=======
 import { reduceNs } from '../../../../../../helpers';
->>>>>>> 15438a32
 
 const secretTypeTip = {
   Opaque: t('适用于保存秘钥证书和配置文件，Value将以base64格式编码'),
