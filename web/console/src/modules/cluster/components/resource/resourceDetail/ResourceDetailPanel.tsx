--- conflicted
+++ resolved
@@ -1,12 +1,10 @@
+import { Bubble, Button, Card, PopConfirm, Table, TableColumn, TabPanel, Tabs, Text } from '@tea/component';
+import { stylize } from '@tea/component/table/addons/stylize';
+import { bindActionCreators, OperationState, uuid } from '@tencent/ff-redux';
+import { t } from '@tencent/tea-app/lib/i18n';
 import * as classnames from 'classnames';
 import * as React from 'react';
 import { connect } from 'react-redux';
-
-import { Bubble, Button, Card, PopConfirm, Table, TableColumn, TabPanel, Tabs, Text } from '@tea/component';
-import { stylize } from '@tea/component/table/addons/stylize';
-import { bindActionCreators, isSuccessWorkflow, OperationState, uuid } from '@tencent/ff-redux';
-import { t, Trans } from '@tencent/tea-app/lib/i18n';
-
 import { resourceConfig } from '../../../../../../config';
 import { dateFormatter } from '../../../../../../helpers';
 import { HeadBubble, ListItem } from '../../../../common/components';
@@ -15,12 +13,8 @@
 import { cloneDeep, isEmpty } from '../../../../common/utils';
 import { allActions } from '../../../actions';
 import { ExternalTrafficPolicy, ResourceStatus, SessionAffinity } from '../../../constants/Config';
-<<<<<<< HEAD
-import { BackendGroup, BackendRecord, LbcfResource, PortMap, Resource, RuleMap } from '../../../models';
-=======
 import { BackendGroup, BackendRecord, CreateResource, LbcfResource, PortMap, Resource, RuleMap } from '../../../models';
 import { router } from '../../../router';
->>>>>>> 31a94ef5
 import { RootProps } from '../../ClusterApp';
 
 interface ResourceDetailPanelState {
