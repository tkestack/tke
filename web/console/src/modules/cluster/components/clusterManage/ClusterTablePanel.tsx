import * as React from 'react';
import { connect } from 'react-redux';

import { Bubble, Button, Drawer, Icon, Text, Dropdown, List } from '@tea/component';
import { TablePanel, TablePanelColumnProps } from '@tencent/ff-component';
import { bindActionCreators } from '@tencent/ff-redux';
import { ChartPanel } from '@tencent/tchart';
import { t, Trans } from '@tencent/tea-app/lib/i18n';

import { dateFormatter } from '../../../../../helpers';
import { router as addonRouter } from '../../../addon/router';
import { Clip, LinkButton, TipInfo } from '../../../common/components';
import { Cluster } from '../../../common/models';
import { allActions } from '../../actions';
import { ClusterTypeMap } from '../../constants/Config';
import { DialogNameEnum } from '../../models';
import { getClusterTables, MonitorPanelProps } from '../../models/MonitorPanel';
import { router } from '../../router';
import { RootProps } from '../ClusterApp';
import { KubectlDialog } from '../KubectlDialog';
import { UpdateClusterTokenDialog } from './UpdateClusterTokenDialog';

/** 集群的状态颜色的展示 */
export const ClusterStatus = {
  Running: 'success',
  Initializing: 'label',
  Failed: 'danger',
  Terminating: 'label'
};

const mapDispatchToProps = dispatch =>
  Object.assign({}, bindActionCreators({ actions: allActions }, dispatch), { dispatch });

interface State {
  showOsTips?: boolean;
  selectCluster?: Cluster;
  monitorPanelProps?: MonitorPanelProps;
  isShowMonitor?: boolean;
}

@connect(state => state, mapDispatchToProps)
export class ClusterTablePanel extends React.Component<RootProps, State> {
  state = {
    showOsTips: false,
    selectCluster: null,
    monitorPanelProps: undefined,
    isShowMonitor: false
  };

  componentWillUnmount() {
    const { actions } = this.props;
    actions.cluster.clearPolling();
  }

  render() {
    return (
      <React.Fragment>
        {this._renderTablePanel()}
        <KubectlDialog {...this.props} />
        <UpdateClusterTokenDialog />
        {this.renderMonitor()}
      </React.Fragment>
    );
  }

  private _renderTablePanel() {
    const { actions, cluster, region } = this.props;

    const columns: TablePanelColumnProps<Cluster>[] = [
      {
        key: 'name',
        header: t('ID/名称'),
        width: '10%',
        render: x => (
          <React.Fragment>
            <Text parent="div" className="m-width" overflow>
              {x.status.phase.toLowerCase() !== 'running' ? (
                x.metadata.name
              ) : (
                <React.Fragment>
                  <a
                    id={x.metadata.name}
                    title={x.metadata.name}
                    href="javascript:;"
                    onClick={() => {
                      this._handleClickForCluster(x);
                    }}
                    className="tea-text-overflow"
                  >
                    {x.metadata.name || '-'}
                  </a>
                </React.Fragment>
              )}
            </Text>
            <Clip target={`#${x.metadata.name}`} />
            <Text parent="div">
              {x.spec.displayName || '-'}
              <Icon
                onClick={() => {
                  actions.cluster.selectCluster([x]);
                  actions.workflow.modifyClusterName.start([x], 1);
                }}
                style={{ cursor: 'pointer' }}
                type="pencil"
              />
            </Text>
          </React.Fragment>
        )
      },
      {
        key: 'monitor',
        header: t('监控'),
        width: '7%',
        render: x => (
          <div>
            <p className="text-overflow m-width">
              <i
                className="dosage-icon"
                style={{ cursor: 'pointer' }}
                data-monitor
                data-title={t('查看监控')}
                onClick={() => {
                  this._handleMonitor(x);
                }}
              />
              {/* {!x.clusterBMonitor && <span className="alarm-label-tips">{t('未配告警')}</span>} */}
            </p>
          </div>
        )
      },
      {
        key: 'status',
        header: t('状态'),
        width: '8%',
        render: x => (
          <React.Fragment>
            <Text theme={ClusterStatus[x.status.phase]} verticalAlign="middle">
              {x.status.phase || '-'}
            </Text>
            {x.status.phase !== 'Running' && <Icon className="tea-ml-1n" type="loading" />}
            {x.status.phase !== 'Running' && x.status.phase !== 'Terminating' && (
              <Button
                type="link"
                onClick={() => {
                  actions.cluster.select(x);
                  actions.dialog.updateDialogState(DialogNameEnum.clusterStatusDialog);
                }}
              >
                查看详情
              </Button>
            )}
          </React.Fragment>
        )
      },
      {
        key: 'version',
        header: t('K8S版本'),
        width: '8%',
        render: x => <Text>{x.status.version || '-'}</Text>
      },
      {
        key: 'type',
        header: t('集群类型'),
        width: '8%',
        render: x => <Text>{ClusterTypeMap[(x.spec.type as string).toLowerCase()]}</Text>
      },
      {
        key: 'createTime',
        header: t('创建时间'),
        width: '15%',
        render: x => this._reduceTime(x.metadata.creationTimestamp)
      },
      { key: 'operation', header: t('操作'), width: '16%', render: x => this._renderOperationCell(x) }
    ];

    const emptyTips: JSX.Element = (
      <div className="text-center">
        <Trans>
          当前集群列表为空，您可以
          <a
            href="javascript:void(0);"
            onClick={() => router.navigate({ sub: 'createIC' }, { rid: region.selection.value + '' })}
          >
            [新建一个集群]
          </a>
        </Trans>
      </div>
    );

    return (
      <TablePanel
        columns={columns}
        emptyTips={emptyTips}
        action={actions.cluster}
        model={cluster}
        bodyClassName={'tc-15-table-panel tc-15-table-fixed-body'}
        rowDisabled={record => record.status.phase === 'Terminating'}
      />
    );
  }

  private _handleMonitor(cluster) {
    this.setState({
      isShowMonitor: true,
      selectCluster: cluster,
      monitorPanelProps: {
        title: cluster.metadata.name,
        subTitle: cluster.spec.displayName,
        tables: getClusterTables(cluster.metadata.name),
        groupBy: []
      }
    });
  }
  private renderMonitor() {
    return (
      <Drawer
        visible={this.state.isShowMonitor}
        title={(this.state.monitorPanelProps && this.state.monitorPanelProps.title) || ''}
        subTitle={(this.state.monitorPanelProps && this.state.monitorPanelProps.subTitle) || ''}
        onClose={() => this.setState({ isShowMonitor: false })}
        outerClickClosable={true}
        placement={'right'}
        size={'l'}
        style={{ zIndex: 4 }}
      >
        {this.renderPromTip()}
        {this.state.monitorPanelProps && (
          <ChartPanel
            tables={this.state.monitorPanelProps.tables}
            groupBy={this.state.monitorPanelProps.groupBy}
            height={250}
          />
        )}
      </Drawer>
    );
  }

  private renderPromTip() {
    const { selectCluster } = this.state;
    return (
      selectCluster &&
      !selectCluster.spec.hasPrometheus && (
        <TipInfo className="warning">
          <span style={{ verticalAlign: 'middle' }}>
            <Trans>
              该集群未安装Prometheus组件, 请前往
              <a href={`/tkestack/cluster/sub/list/basic/info?clusterId=${selectCluster.selection.metadata.name}`}>
                集群基本信息
              </a>
              进行安装
            </Trans>
          </span>
        </TipInfo>
      )
    );
  }

  /** 处理创建时间 */
  private _reduceTime(time = '') {
    const showTime = dateFormatter(new Date(time), 'YYYY-MM-DD HH:mm:ss');

    return (
      <Bubble placement="left" content={showTime || null}>
        <Text>{showTime}</Text>
      </Bubble>
    );
  }

  /** 处理集群点击跳转 */
  private _handleClickForCluster(cluster: Cluster) {
    const { actions, region } = this.props;

    // 进行路由的跳转
    const routeQueries = {
      rid: region.selection.value + '',
      clusterId: cluster.metadata.name
    };
    router.navigate({ sub: 'sub', mode: 'list', type: 'resource', resourceName: 'deployment' }, routeQueries);
    // 进行deployment数据的拉取
    actions.resource.initResourceInfoAndFetchData(true, 'deployment');

    // 选择当前选中的集群信息, true 即需要初始化k8s的版本
    actions.cluster.selectCluster([cluster], true);
  }

  /** 渲染操作按钮 */
  private _renderOperationCell(cluster: Cluster) {
<<<<<<< HEAD
    const { actions } = this.props;
    const isDisabledButon = cluster.status.phase === 'Terminating';
=======
    const { actions, region } = this.props;
    const isDisabledButon = cluster.status.phase === 'Terminating';

    const routeQueries = {
      rid: region.selection.value + '',
      clusterId: cluster.metadata.name
    };
>>>>>>> f81ffed9

    const renderConditions = () => {
      return (
        <LinkButton
          disabled={isDisabledButon}
          onClick={() => {
            actions.cluster.select(cluster);
            actions.dialog.updateDialogState(DialogNameEnum.clusterStatusDialog);
          }}
        >
          查看创建详情
        </LinkButton>
      );
    };

    const renderDeleteButton = () => {
      const isCanNotDelete = cluster.metadata.name === 'global' || isDisabledButon;
      return (
        <LinkButton
          disabled={isCanNotDelete}
          errorTip={isDisabledButon ? '' : 'global集群不可删除'}
          tipDirection="left"
          onClick={() => {
            if (!isCanNotDelete) {
              actions.workflow.deleteCluster.start([cluster]);
            }
          }}
        >
          删除
        </LinkButton>
      );
    };

    const renderKuberctlButton = () => {
      return (
        <LinkButton
          disabled={isDisabledButon}
          tipDirection="left"
          onClick={() => {
            actions.cluster.select(cluster);
            actions.cluster.fetchClustercredential(cluster.metadata.name);
            actions.dialog.updateDialogState(DialogNameEnum.kuberctlDialog);
          }}
        >
          {t('查看集群凭证')}
        </LinkButton>
      );
    };

    const renderUpdateTokenButton = () => {
      return (
        <Button
          disabled={isDisabledButon}
          type="link"
          style={{ marginLeft: '5px' }}
          onClick={() => {
            actions.cluster.fetchClustercredential(cluster.metadata.name);
            actions.workflow.updateClusterToken.start([]);
          }}
        >
          {t('修改集群凭证')}
        </Button>
      );
    };

    const renderMoreButton = () => {
      return (
        <Dropdown
          trigger="hover"
          style={{ marginRight: '5px' }}
          button="更多"
          onOpen={() => console.log('open')}
          onClose={() => console.log('close')}
        >
          <List type="option">
            <List.Item>
              <LinkButton
                disabled={!cluster.spec.updateInfo.master.isNeed || cluster.status.phase !== 'Running'}
                errorTip={cluster.spec.updateInfo.master.message}
                onClick={() => {
                  router.navigate(
                    { sub: 'cluster-update' },
                    { ...routeQueries, clusterVersion: cluster?.status?.version }
                  );
                }}
              >
                升级Master
              </LinkButton>
            </List.Item>

            <List.Item>
              <LinkButton
                disabled={!cluster.spec.updateInfo.worker.isNeed || cluster.status.phase !== 'Running'}
                errorTip={cluster.spec.updateInfo.worker.message}
                onClick={() => {
                  router.navigate(
                    { sub: 'worker-update' },
                    { ...routeQueries, clusterVersion: cluster?.status?.version }
                  );
                }}
              >
                升级Worker
              </LinkButton>
            </List.Item>
          </List>
        </Dropdown>
      );
    };

    return (
      <React.Fragment>
        {/* {cluster.status.phase !== 'Running' && cluster.status.phase !== 'Terminating' && renderConditions()} */}
        {renderDeleteButton()}
        {renderKuberctlButton()}
<<<<<<< HEAD
        {/* {cluster.spec.type === 'Imported' && renderUpdateTokenButton()} */}
=======
        {cluster.spec.type === 'Imported' && renderUpdateTokenButton()}
        {renderMoreButton()}
>>>>>>> f81ffed9
      </React.Fragment>
    );
  }
}<|MERGE_RESOLUTION|>--- conflicted
+++ resolved
@@ -285,10 +285,6 @@
 
   /** 渲染操作按钮 */
   private _renderOperationCell(cluster: Cluster) {
-<<<<<<< HEAD
-    const { actions } = this.props;
-    const isDisabledButon = cluster.status.phase === 'Terminating';
-=======
     const { actions, region } = this.props;
     const isDisabledButon = cluster.status.phase === 'Terminating';
 
@@ -296,7 +292,6 @@
       rid: region.selection.value + '',
       clusterId: cluster.metadata.name
     };
->>>>>>> f81ffed9
 
     const renderConditions = () => {
       return (
@@ -411,12 +406,9 @@
         {/* {cluster.status.phase !== 'Running' && cluster.status.phase !== 'Terminating' && renderConditions()} */}
         {renderDeleteButton()}
         {renderKuberctlButton()}
-<<<<<<< HEAD
         {/* {cluster.spec.type === 'Imported' && renderUpdateTokenButton()} */}
-=======
         {cluster.spec.type === 'Imported' && renderUpdateTokenButton()}
         {renderMoreButton()}
->>>>>>> f81ffed9
       </React.Fragment>
     );
   }
