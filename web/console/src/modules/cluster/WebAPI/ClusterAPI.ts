--- conflicted
+++ resolved
@@ -1,4 +1,3 @@
-<<<<<<< HEAD
 import { QueryState, RecordSet, uuid } from '@tencent/ff-redux';
 
 import { resourceConfig } from '../../../../config';
@@ -14,6 +13,7 @@
 import { CreateResource } from '../../common/models/CreateResource';
 import { authTypeMapping, CreateICVipType } from '../constants/Config';
 import { CreateIC } from '../models';
+import { deleteResourceIns } from './K8sResourceAPI';
 
 /**
  * 集群列表的查询
@@ -275,322 +275,6 @@
     let clusterData = JSON.parse(jsonData);
 
     let clustercredentialData = {
-      clusterName: '',
-      metadata: {
-        generateName: 'clustercredential'
-      },
-      caCert: clusterData.status.credential.caCert,
-      token: clusterData.status.credential.token ? clusterData.status.credential.token : undefined
-    };
-    clusterData.status.credential = undefined;
-    clusterData = JSON.stringify(clusterData);
-    // 构建参数
-    let params: RequestParams = {
-      method,
-      url: clusterUrl,
-      data: clusterData
-    };
-
-    let response = await reduceNetworkRequest(params, clusterId);
-    if (response.code === 0) {
-      let clustercredentialParams: RequestParams = {
-        method,
-        url: clustercredentialUrl,
-        data: clustercredentialData
-      };
-      clustercredentialData.clusterName = response.data.metadata.name;
-      clustercredentialData = JSON.parse(JSON.stringify(clustercredentialData));
-      let clustercredentialResponce = await reduceNetworkRequest(clustercredentialParams, clusterId);
-      if (clustercredentialResponce.code === 0) {
-        return operationResult(resource);
-      } else {
-        return operationResult(resource, reduceNetworkWorkflow(clustercredentialResponce));
-      }
-    } else {
-      return operationResult(resource, reduceNetworkWorkflow(response));
-    }
-  } catch (error) {
-    return operationResult(resource, reduceNetworkWorkflow(error));
-  }
-}
-=======
-import { QueryState, RecordSet, uuid } from '@tencent/ff-redux';
-
-import { resourceConfig } from '../../../../config';
-import {
-  Method,
-  operationResult,
-  reduceK8sRestfulPath,
-  reduceNetworkRequest,
-  reduceNetworkWorkflow,
-  requestMethodForAction
-} from '../../../../helpers';
-import { Cluster, ClusterFilter, RequestParams, ResourceInfo } from '../../common/models';
-import { CreateResource } from '../../common/models/CreateResource';
-import { authTypeMapping, CreateICVipType } from '../constants/Config';
-import { CreateIC } from '../models';
-import { deleteResourceIns } from './K8sResourceAPI';
-
-/**
- * 集群列表的查询
- * @param query 集群列表查询的一些过滤条件
- */
-export async function fetchClusterList(query: QueryState<ClusterFilter>, regionId: number = 1) {
-  let { search } = query;
-  let clusters: Cluster[] = [];
-
-  let clusterResourceInfo: ResourceInfo = resourceConfig()['cluster'];
-  let url = reduceK8sRestfulPath({ resourceInfo: clusterResourceInfo });
-
-  if (search) {
-    url += '/' + search;
-  }
-
-  let params: RequestParams = {
-    method: Method.get,
-    url
-  };
-  try {
-    let response = await reduceNetworkRequest(params);
-
-    if (response.code === 0) {
-      if (response.data.items) {
-        clusters = response.data.items.map(item => {
-          return Object.assign({}, item, { id: uuid() });
-        });
-      } else {
-        // 这里是拉取某个具体的resource的时候，没有items属性
-        clusters.push({
-          id: uuid(),
-          metadata: response.data.metadata,
-          spec: response.data.spec,
-          status: response.data.status
-        });
-      }
-    }
-  } catch (error) {
-    // 这里是搜索的时候，如果搜索不到的话，会报404的错误，只有在 resourceNotFound的时候，不把错误抛出去
-    if (+error.response.status !== 404) {
-      throw error;
-    }
-  }
-
-  const result: RecordSet<Cluster> = {
-    recordCount: clusters.length,
-    records: clusters
-  };
-
-  return result;
-}
-
-export async function fetchPrometheuses() {
-  let resourceInfo: ResourceInfo = resourceConfig().prometheus;
-  let url = reduceK8sRestfulPath({
-    resourceInfo
-  });
-  let params: RequestParams = {
-    method: Method.get,
-    url
-  };
-  let records = [];
-  try {
-    let response = await reduceNetworkRequest(params);
-    if (response.code === 0) {
-      records = response.data.items.map(item => {
-        return Object.assign({}, item, { id: uuid() });
-      });
-    }
-  } catch (error) {
-    // 这里是搜索的时候，如果搜索不到的话，会报404的错误，只有在 resourceNotFound的时候，不把错误抛出去
-    if (error.code !== 'ResourceNotFound') {
-      throw error;
-    }
-  }
-  return {
-    records,
-    recordCount: records.length
-  };
-}
-
-/**
- * 创建独立集群
- * @param resource: CreateIC   创建resourceIns的相关信息
- * @param regionId: number 地域的id
- */
-export async function createIC(clusters: CreateIC[]) {
-  try {
-    let {
-      name,
-      k8sVersion,
-      cidr,
-      computerList,
-      networkDevice,
-      maxClusterServiceNum,
-      maxNodePodNum,
-      vipAddress,
-      vipPort,
-      vipType,
-      gpu,
-      gpuType
-    } = clusters[0];
-
-    let resourceInfo = resourceConfig()['cluster'];
-    let url = reduceK8sRestfulPath({ resourceInfo });
-    // 获取具体的请求方法，create为POST，modify为PUT
-    let method = 'POST';
-
-    let machines = [];
-
-    computerList.forEach(computer => {
-      computer.ipList.split(';').forEach(ip => {
-        let labels = {};
-        computer.labels.forEach(kv => {
-          labels[kv.key] = kv.value;
-        });
-        if (computer.isGpu) {
-          labels['nvidia-device-enable'] = 'enable';
-        }
-        machines.push({
-          ip: ip,
-          port: computer.ssh ? +computer.ssh : 22,
-          username: computer.username ? computer.username : undefined,
-          password:
-            computer.authType === authTypeMapping.password && computer.password
-              ? window.btoa(computer.password)
-              : undefined,
-          // role: computer.role,
-          privateKey:
-            computer.authType === authTypeMapping.cert && computer.privateKey
-              ? window.btoa(computer.privateKey)
-              : undefined,
-          passPhrase:
-            computer.authType === authTypeMapping.cert && computer.passPhrase
-              ? window.btoa(computer.passPhrase)
-              : undefined,
-          labels: labels
-        });
-      });
-    });
-
-    let jsonData = {
-      apiVersion: `${resourceInfo.group}/${resourceInfo.version}`,
-      kind: resourceInfo.headTitle,
-      metadata: {
-        generateName: 'cls'
-      },
-      spec: {
-        displayName: name,
-        clusterCIDR: cidr,
-        networkDevice: networkDevice,
-        features: {
-          gpuType: gpu ? gpuType : undefined,
-          ha:
-            vipType !== CreateICVipType.unuse
-              ? {
-                  tke:
-                    vipType === CreateICVipType.tke
-                      ? {
-                          vip: vipAddress
-                        }
-                      : undefined,
-                  thirdParty:
-                    vipType === CreateICVipType.existed
-                      ? {
-                          vip: vipAddress,
-                          vport: +vipPort
-                        }
-                      : undefined
-                }
-              : undefined
-        },
-        properties: {
-          maxClusterServiceNum: maxClusterServiceNum,
-          maxNodePodNum: maxNodePodNum
-        },
-        type: 'Baremetal',
-        version: k8sVersion,
-        machines: machines
-      }
-    };
-
-    jsonData = JSON.parse(JSON.stringify(jsonData));
-    // 构建参数
-    let params: RequestParams = {
-      method,
-      url,
-      data: JSON.stringify(jsonData)
-    };
-    let response = await reduceNetworkRequest(params);
-    if (response.code === 0) {
-      return operationResult(clusters);
-    } else {
-      return operationResult(clusters, reduceNetworkWorkflow(response));
-    }
-  } catch (error) {
-    return operationResult(clusters, reduceNetworkWorkflow(error));
-  }
-}
-
-/**
- * 创建独立集群
- * @param resource: CreateIC   创建resourceIns的相关信息
- * @param regionId: number 地域的id
- */
-export async function modifyClusterName(clusters: CreateResource[]) {
-  try {
-    let { jsonData, resourceInfo, clusterId } = clusters[0];
-
-    let url = reduceK8sRestfulPath({ resourceInfo, specificName: clusterId, clusterId: clusterId });
-    // 构建参数
-    let params: RequestParams = {
-      method: Method.patch,
-      url,
-      userDefinedHeader: {
-        'Content-Type': 'application/strategic-merge-patch+json'
-      },
-      data: jsonData
-    };
-
-    let response = await reduceNetworkRequest(params);
-    if (response.code === 0) {
-      return operationResult(clusters);
-    } else {
-      return operationResult(clusters, reduceNetworkWorkflow(response));
-    }
-  } catch (error) {
-    return operationResult(clusters, reduceNetworkWorkflow(error));
-  }
-}
-
-/**
- * 创建独立集群
- * @param resource: CreateIC   创建resourceIns的相关信息
- * @param regionId: number 地域的id
- */
-export async function fetchCreateICK8sVersion() {
-  return [
-    { text: '1.14.10', value: '1.14.10' },
-    { text: '1.16.6', value: '1.16.6' }
-  ];
-}
-
-/**
- * 创建导入集群
- * @param resource: CreateResource   创建resourceIns的相关信息
- * @param regionId: number 地域的id
- */
-export async function createImportClsutter(resource: CreateResource[], regionId: number) {
-  try {
-    let { mode, resourceIns, clusterId, resourceInfo, namespace, jsonData } = resource[0];
-
-    let clustercredentialResourceInfo = resourceConfig().clustercredential;
-    let clusterUrl = reduceK8sRestfulPath({ resourceInfo, clusterId }),
-      clustercredentialUrl = reduceK8sRestfulPath({ resourceInfo: clustercredentialResourceInfo, clusterId });
-    let method = requestMethodForAction(mode);
-
-    let clusterData = JSON.parse(jsonData);
-
-    let clustercredentialData = {
       metadata: {
         generateName: 'clustercredential'
       },
@@ -640,5 +324,4 @@
   } catch (error) {
     return operationResult(resource, reduceNetworkWorkflow(error));
   }
-}
->>>>>>> 62711817
+}