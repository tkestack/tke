--- conflicted
+++ resolved
@@ -58,10 +58,6 @@
     };
     try {
         let response = await reduceNetworkRequest(params);
-<<<<<<< HEAD
-=======
-        console.log('getUserInfo response is: ', response);
->>>>>>> d842e6bb
         let loginUserInfo = {
             id: '',
             name: '',
@@ -136,13 +132,7 @@
             }
           }}
         />
-<<<<<<< HEAD
-        <FormPanel.Item
-          label={t('业务管理员')}
-        >
-=======
         <FormPanel.Item label={t('业务管理员')}>
->>>>>>> d842e6bb
           <div style={{ width: 600 }}>
             <EditProjectManagerPanel {...this.props} />
           </div>
