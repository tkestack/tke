--- conflicted
+++ resolved
@@ -36,14 +36,10 @@
         {
           key: 'name',
           header: t('ID/名称'),
-          render: (manager: Manager) => <p>{`${manager.displayName}(${manager.name})`}</p>,
-        },
+          render: (manager: Manager) => <p>{`${manager.displayName}(${manager.name})`}</p>
+        }
       ],
-<<<<<<< HEAD
-      recordKey: 'id'
-=======
-      recordKey: 'name',
->>>>>>> 85fec948
+      recordKey: 'name'
     };
     return <TransferTableSelector {...selectorProps} />;
   }
