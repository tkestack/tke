--- conflicted
+++ resolved
@@ -1,20 +1,15 @@
-import { FFReduxActionName } from './../constants/Config';
 import { combineReducers } from 'redux';
 
-<<<<<<< HEAD
 import {
   createFFListReducer,
+  createFFObjectReducer,
   generateFetcherReducer,
   generateWorkflowReducer,
-  reduceToPayload,
-  createFFObjectReducer
+  reduceToPayload
 } from '@tencent/ff-redux';
-=======
-import { createFFListReducer, generateFetcherReducer, generateWorkflowReducer, reduceToPayload } from '@tencent/ff-redux';
->>>>>>> 85fec948
 
 import * as ActionType from '../constants/ActionType';
-import { initNamespaceEdition, initProjectEdition } from '../constants/Config';
+import { FFReduxActionName, initNamespaceEdition, initProjectEdition } from '../constants/Config';
 import { router } from '../router';
 
 export const RootReducer = combineReducers({
@@ -88,7 +83,6 @@
 
   /** 关联策略相关 */
   policyPlainList: createFFListReducer(ActionType.PolicyPlainList),
-<<<<<<< HEAD
 
   projectUserInfo: createFFObjectReducer(FFReduxActionName.ProjectUserInfo),
 
@@ -108,6 +102,4 @@
   migrateNamesapce: generateWorkflowReducer({
     actionType: ActionType.MigrateNamesapce
   })
-=======
->>>>>>> 85fec948
 });