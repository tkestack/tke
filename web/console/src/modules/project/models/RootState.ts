--- conflicted
+++ resolved
@@ -1,10 +1,7 @@
-<<<<<<< HEAD
 import { UserInfo } from './User';
 import { NamespaceCert } from './Namespace';
 import { ProjectUserMap, UserManagedProject, UserManagedProjectFilter } from './Project';
 import { FFObjectModel } from './../../../../lib/ff-redux/src/object/Model';
-=======
->>>>>>> 85fec948
 import { FetcherState, FFListModel, OperationResult, RecordSet, WorkflowState } from '@tencent/ff-redux';
 
 import { RouteState } from '../../../../helpers';
@@ -16,7 +13,6 @@
   UserFilter,
   PolicyPlain,
   PolicyFilter,
-<<<<<<< HEAD
   Cluster,
   ClusterFilter,
   Manager,
@@ -31,13 +27,6 @@
 } from './index';
 
 type ProjectWorkflow = WorkflowState<Project, string>;
-=======
-  Cluster, ClusterFilter, Manager, ManagerFilter, Namespace, NamespaceEdition, NamespaceFilter,
-  NamespaceOperator, Project, ProjectEdition, ProjectFilter
-} from './index';
-
-type ProjectWorkflow = WorkflowState<Project, void>;
->>>>>>> 85fec948
 type ProjectEditWorkflow = WorkflowState<ProjectEdition, void>;
 type NamespaceWorkflow = WorkflowState<Namespace, NamespaceOperator>;
 type NamespaceEditWorkflow = WorkflowState<NamespaceEdition, NamespaceOperator>;
@@ -104,15 +93,10 @@
 
   /** 用户信息 */
   userList?: FFListModel<User, UserFilter>;
-<<<<<<< HEAD
-
-=======
->>>>>>> 85fec948
   addUserWorkflow?: userWorkflow;
 
   /** 关联策略相关，单独设置，不赋予任何场景相关的命名 */
   policyPlainList?: FFListModel<PolicyPlain, PolicyFilter>;
-<<<<<<< HEAD
 
   /**project和用户信息的映射 */
   projectUserInfo?: FFObjectModel<ProjectUserMap, ProjectFilter>;
@@ -129,6 +113,4 @@
   namespaceKubectlConfig?: FFObjectModel<NamespaceCert, NamespaceFilter>;
 
   migrateNamesapce?: NamespaceWorkflow;
-=======
->>>>>>> 85fec948
 }