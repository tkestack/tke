--- conflicted
+++ resolved
@@ -36,10 +36,7 @@
 export * from './logviewer';
 export { Markdown } from './markdown';
 export { Network, NetworkProps, VpcNetwork } from './network';
-<<<<<<< HEAD
 export { PermissionProvider } from './permission-provider';
-=======
->>>>>>> 4f58b961
 export { RegionBar, RegionBarProps } from './regionbar';
 export { ResourceList } from './resourcelist';
 export * from './resourceselector';
@@ -51,12 +48,7 @@
 export { TipDialog } from './tipdialog';
 export { TipInfo } from './tipinfo';
 export { TransferTable, TransferTableProps } from './transferTable';
-<<<<<<< HEAD
-export { WorkflowDialog } from './workflowdialog';
-export * from './yamleditor';
-export * from './monitorPanel';
-=======
 export * from './validate-provider';
 export { WorkflowDialog } from './workflowdialog';
 export * from './yamleditor';
->>>>>>> 4f58b961
+export * from './monitorPanel';