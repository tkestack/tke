import { createFFListActions, extend, ReduxAction } from '@tencent/ff-redux';
import { generateFetcherActionCreator } from '@tencent/qcloud-redux-fetcher';
import { t } from '@tencent/tea-app/lib/i18n';

import { resourceConfig } from '../../../../config';
<<<<<<< HEAD
import { assureRegion } from '../../../../helpers';
=======
import { assureRegion, reduceNs } from '../../../../helpers';
>>>>>>> 15438a32
import { Region, RegionFilter, Resource, ResourceFilter, ResourceInfo } from '../../common/models';
import { CommonAPI } from '../../common/webapi';
import * as ActionType from '../constants/ActionType';
import { FFReduxActionName, HelmResource, OtherType, TencentHubType } from '../constants/Config';
<<<<<<< HEAD
import {
    HelmCreationValid, HelmKeyValue, RootState, TencenthubChart, TencenthubChartVersion
} from '../models';
=======
import { HelmCreationValid, HelmKeyValue, RootState, TencenthubChart, TencenthubChartVersion } from '../models';
>>>>>>> 15438a32
import { router } from '../router';
import * as WebAPI from '../WebAPI';
import { helmActions } from './helmActions';

type GetState = () => RootState;

export const regionActions = createFFListActions<Region, RegionFilter>({
  id: 'HelmCreate',
  actionName: FFReduxActionName.REGION,
  selectFirst: true,
  fetcher: async query => {
    let response = await CommonAPI.fetchRegionList(query);
    return response;
  },
  onFinish: (record, dispatch, getState: GetState) => {
    let {
      helmCreation: { region },
      route
    } = getState();
    if (record.data.recordCount) {
      let defaultRegion = assureRegion(record.data.records, route.queries['rid'], 1);
      let rs = region.list.data.records.find(r => r.value + '' === defaultRegion + '');
      rs && dispatch(regionActions.select(rs));
    }
  },
  getRecord: (getState: GetState) => {
    return getState().helmCreation.region;
  },
  onSelect: (region: Region, dispatch: Redux.Dispatch) => {
    dispatch(clusterActions.applyFilter({ regionId: region.value }));
  }
});

/** 获取集群列表 */
const ListClusterActions = createFFListActions<Resource, ResourceFilter>({
  id: 'HelmCreate',
  actionName: FFReduxActionName.CLUSTER,
  fetcher: async query => {
    let clusterInfo: ResourceInfo = resourceConfig()['cluster'];
    let response = await CommonAPI.fetchResourceList({ query, resourceInfo: clusterInfo });
    return response;
  },
  getRecord: (getState: GetState) => {
    return getState().helmCreation.cluster;
  },
  onFinish: (record, dispatch: Redux.Dispatch, getState: GetState) => {
    let { route } = getState();
    if (record.data.recordCount) {
      let defaultClusterId = route.queries['clusterId'];
      let defaultCluster = record.data.records.find(item => item.metadata.name === defaultClusterId);
      dispatch(clusterActions.selectCluster(defaultCluster || record.data.records[0]));
    }
  }
});

const restClusterActions = {
  selectCluster: (cluster: Resource) => {
    return async (dispatch: Redux.Dispatch, getState: GetState) => {
      let { route } = getState(),
        urlParams = router.resolve(route);
      dispatch(clusterActions.select(cluster));
      router.navigate(urlParams, Object.assign({}, route.queries, { clusterId: cluster.metadata.name }));
    };
  }
};

const clusterActions = extend({}, ListClusterActions, restClusterActions);

export const createActions = {
  clear: (): ReduxAction<void> => {
    return { type: ActionType.ClearCreation };
  },
  fetchRegionList: () => {
    return async (dispatch, getState: GetState) => {
      dispatch(regionActions.fetch());
    };
  },

  createHelm: () => {
    return async (dispatch, getState: GetState) => {
      const {
        region,
        cluster,
        name,
        token,
        resourceSelection,
        tencenthubNamespaceSelection,
        tencenthubChartVersionSelection,
        otherChartUrl,
        otherTypeSelection,
        otherUserName,
        otherPassword,
        kvs
      } = getState().helmCreation;

      for (let i = 0; i < kvs.length; i++) {
        kvs[i].value = kvs[i].value.replace(/,/g, '\\,');
        if (!kvs[i].key || !kvs[i].key.trim()) {
          kvs.splice(i--, 1);
        }
      }

      let clusterSelection = cluster.selection.metadata.name;

      if (resourceSelection === HelmResource.TencentHub) {
        let response = await WebAPI.createHelm(
          {
            helmName: name,
            resource: resourceSelection,
            namespace: tencenthubNamespaceSelection,
            chart_url: tencenthubChartVersionSelection.download_url,
            password: token,
            kvs
          },
          region.selection.value,
          clusterSelection
        );
      } else if (resourceSelection === HelmResource.Other) {
        let options = {
          helmName: name,
          resource: resourceSelection,
          chart_url: otherChartUrl,
          kvs
        };
        if (otherTypeSelection === OtherType.Private) {
          options['username'] = otherUserName;
          options['password'] = otherPassword;
        }
        /// #if project
        kvs.push({ key: 'NAMESPACE', value: reduceNs(getState().namespaceSelection) });
        /// #endif
        let response = await WebAPI.createHelmByOther(options, region.selection.value, clusterSelection);
      }

      dispatch(helmActions.fetch());
      dispatch(helmActions.fetchInstallingHelmList.fetch());

      router.navigate(
        {},
        {
          rid: region.selection.value + '',
          clusterId: clusterSelection
        }
      );
    };
  },

  inputName: (name: string) => {
    return async (dispatch, getState: GetState) => {
      dispatch({
        type: ActionType.C_CreateionName,
        payload: name
      });
      dispatch(createActions.validName());
    };
  },
  validName: () => {
    return async (dispatch, getState: GetState) => {
      let {
        helmCreation: { name, isValid }
      } = getState();
      if (name === '') {
        isValid.name = t('请输入应用名');
      } else {
        if (!/^[a-z]([a-z0-9-]{0,61}[0-9a-z])?$/.test(name)) {
          isValid.name = t('应用名格式不正确');
        } else {
          isValid.name = '';
        }
      }
      dispatch(createActions.setIsValid(isValid));
    };
  },
  setIsValid: (isValid: HelmCreationValid) => {
    return async (dispatch, getState: GetState) => {
      dispatch({
        type: ActionType.IsValid,
        payload: Object.assign({}, isValid)
      });
    };
  },
  getToken: () => {
    return async (dispatch, getState: GetState) => {
      let token = await WebAPI.getTencentHubToken();
      dispatch({
        type: ActionType.TencenthubToken,
        payload: token
      });
    };
  },
  selectResource: (resource: string) => {
    return async (dispatch, getState: GetState) => {
      dispatch({
        type: ActionType.ResourceSelection,
        payload: resource
      });
    };
  },

  selectTencenthubType: (type: string) => {
    return async (dispatch, getState: GetState) => {
      dispatch({
        type: ActionType.TencenthubTypeSelection,
        payload: type
      });
      if (type === TencentHubType.Private) {
        dispatch(createActions.fetchTencenthubNamespaceList.fetch());
      } else {
        dispatch(createActions.selectTencenthubNamespace('tencenthub'));
      }
    };
  },
  fetchTencenthubNamespaceList: generateFetcherActionCreator({
    actionType: ActionType.FetchTencenthubNamespaceList,
    fetcher: async (getState: GetState, fetchOptions, dispatch) => {
      let response = await WebAPI.fetchTencenthubNamespaceList();
      return response;
    },
    finish: (dispatch, getState: GetState) => {
      let {
        helmCreation: { tencenthubNamespaceList },
        route
      } = getState();
      if (tencenthubNamespaceList.data.recordCount) {
        dispatch(createActions.selectTencenthubNamespace(tencenthubNamespaceList.data.records[0].name));
      }
    }
  }),
  selectTencenthubNamespace: (namespace: string) => {
    return async (dispatch, getState: GetState) => {
      dispatch({
        type: ActionType.TencenthubNamespaceSelection,
        payload: namespace
      });

      dispatch({
        type: ActionType.TencenthubChartReadMe,
        payload: ''
      });
      dispatch(createActions.fetchTencenthubChartList.fetch());
    };
  },
  fetchTencenthubChartList: generateFetcherActionCreator({
    actionType: ActionType.FetchTencenthubChartList,
    fetcher: async (getState: GetState, fetchOptions, dispatch) => {
      const {
        helmCreation: { tencenthubNamespaceSelection }
      } = getState();
      let response = await WebAPI.fetchTencenthubChartList(tencenthubNamespaceSelection);
      return response;
    },
    finish: (dispatch, getState: GetState) => {
      let {
        helmCreation: { tencenthubChartList },
        route
      } = getState();
      if (tencenthubChartList.data.recordCount) {
        dispatch(createActions.selectTencenthubChart(tencenthubChartList.data.records[0]));
      }
    }
  }),
  selectTencenthubChart: (chart: TencenthubChart) => {
    return async (dispatch, getState: GetState) => {
      dispatch({
        type: ActionType.TencenthubChartSelection,
        payload: chart
      });
      dispatch(
        createActions.fetchTencenthubChartVersionList.update({
          recordCount: 0,
          records: []
        })
      );
      dispatch(createActions.fetchTencenthubChartVersionList.fetch());
    };
  },
  fetchTencenthubChartVersionList: generateFetcherActionCreator({
    actionType: ActionType.FetchTencenthubChartVersionList,
    fetcher: async (getState: GetState, fetchOptions, dispatch) => {
      const {
        helmCreation: { tencenthubNamespaceSelection, tencenthubChartSelection }
      } = getState();
      let response = await WebAPI.fetchTencenthubChartVersionList(
        tencenthubNamespaceSelection,
        tencenthubChartSelection.name
      );
      return response;
    },
    finish: (dispatch, getState: GetState) => {
      let {
        helmCreation: { tencenthubChartVersionList },
        route
      } = getState();
      if (tencenthubChartVersionList.data.recordCount) {
        dispatch(createActions.selectTencenthubChartVersion(tencenthubChartVersionList.data.records[0]));
      }
    }
  }),
  selectTencenthubChartVersion: (version: TencenthubChartVersion) => {
    return async (dispatch, getState: GetState) => {
      dispatch({
        type: ActionType.TencenthubChartVersionSelection,
        payload: version
      });
      dispatch({
        type: ActionType.TencenthubChartReadMe,
        payload: null
      });
      dispatch(createActions.fetchTencenthubChartReadMe());
    };
  },
  fetchTencenthubChartReadMe: () => {
    return async (dispatch, getState: GetState) => {
      const {
        helmCreation: { tencenthubNamespaceSelection, tencenthubChartSelection, tencenthubChartVersionSelection }
      } = getState();
      let readme = await WebAPI.fetchTencenthubChartReadMe(
        tencenthubNamespaceSelection,
        tencenthubChartSelection.name,
        tencenthubChartVersionSelection.version
      );
      dispatch({
        type: ActionType.TencenthubChartReadMe,
        payload: readme
      });
    };
  },
  inputOtherChartUrl: (chart_url: string) => {
    return async (dispatch, getState: GetState) => {
      dispatch({
        type: ActionType.OtherChartUrl,
        payload: chart_url
      });
      dispatch(createActions.validOtherChartUrl());
    };
  },
  validOtherChartUrl: () => {
    return async (dispatch, getState: GetState) => {
      let {
        helmCreation: { otherChartUrl, isValid }
      } = getState();

      if (otherChartUrl === '') {
        isValid.otherChartUrl = t('请输入Chart_url');
      } else {
        if (!/^http[\d\D]*tgz$/.test(otherChartUrl)) {
          isValid.otherChartUrl = t('Chart_url格式不正确');
        } else {
          isValid.otherChartUrl = '';
        }
      }
      dispatch(createActions.setIsValid(isValid));
    };
  },
  selectOtherType: (type: string) => {
    return async (dispatch, getState: GetState) => {
      dispatch({
        type: ActionType.OtherType,
        payload: type
      });
    };
  },
  inputOtherUserName: (username: string) => {
    return async (dispatch, getState: GetState) => {
      dispatch({
        type: ActionType.OtherUserName,
        payload: username
      });
      dispatch(createActions.validOtherUserName());
    };
  },
  validOtherUserName: () => {
    return async (dispatch, getState: GetState) => {
      let {
        helmCreation: { otherUserName, isValid }
      } = getState();
      if (otherUserName === '') {
        isValid.otherUserName = t('请输入用户名');
      } else {
        isValid.otherUserName = '';
      }
      dispatch(createActions.setIsValid(isValid));
    };
  },
  inputOtherPassword: (password: string) => {
    return async (dispatch, getState: GetState) => {
      dispatch({
        type: ActionType.OtherPassword,
        payload: password
      });
      dispatch(createActions.validOtherPassword());
    };
  },
  validOtherPassword: () => {
    return async (dispatch, getState: GetState) => {
      let {
        helmCreation: { otherPassword, isValid }
      } = getState();
      if (otherPassword === '') {
        isValid.otherPassword = t('请输入密码');
      } else {
        isValid.otherPassword = '';
      }
      dispatch(createActions.setIsValid(isValid));
    };
  },
  inputKeyValue: (kvs: HelmKeyValue[]) => {
    return async (dispatch, getState: GetState) => {
      dispatch({
        type: ActionType.KeyValue,
        payload: kvs
      });
    };
  },
  validAll: () => {
    return async (dispatch, getState: GetState) => {
      dispatch(createActions.validName());
      dispatch(createActions.validOtherChartUrl());
      dispatch(createActions.validOtherUserName());
      dispatch(createActions.validOtherPassword());
    };
  }
};<|MERGE_RESOLUTION|>--- conflicted
+++ resolved
@@ -3,22 +3,12 @@
 import { t } from '@tencent/tea-app/lib/i18n';
 
 import { resourceConfig } from '../../../../config';
-<<<<<<< HEAD
-import { assureRegion } from '../../../../helpers';
-=======
 import { assureRegion, reduceNs } from '../../../../helpers';
->>>>>>> 15438a32
 import { Region, RegionFilter, Resource, ResourceFilter, ResourceInfo } from '../../common/models';
 import { CommonAPI } from '../../common/webapi';
 import * as ActionType from '../constants/ActionType';
 import { FFReduxActionName, HelmResource, OtherType, TencentHubType } from '../constants/Config';
-<<<<<<< HEAD
-import {
-    HelmCreationValid, HelmKeyValue, RootState, TencenthubChart, TencenthubChartVersion
-} from '../models';
-=======
 import { HelmCreationValid, HelmKeyValue, RootState, TencenthubChart, TencenthubChartVersion } from '../models';
->>>>>>> 15438a32
 import { router } from '../router';
 import * as WebAPI from '../WebAPI';
 import { helmActions } from './helmActions';
