/*
 * Tencent is pleased to support the open source community by making TKEStack
 * available.
 *
 * Copyright (C) 2012-2021 Tencent. All Rights Reserved.
 *
 * Licensed under the Apache License, Version 2.0 (the "License"); you may not use
 * this file except in compliance with the License. You may obtain a copy of the
 * License at
 *
 * https://opensource.org/licenses/Apache-2.0
 *
 * Unless required by applicable law or agreed to in writing, software
 * distributed under the License is distributed on an "AS IS" BASIS, WITHOUT
 * WARRANTIES OF ANY KIND, either express or implied.  See the License for the
 * specific language governing permissions and limitations under the License.
 */
import './i18n';
import * as React from 'react';
import { Entry, insertCSS } from '@tencent/ff-redux';
import { t, Trans } from '@tencent/tea-app/lib/i18n';
import { Wrapper } from './Wrapper';
import { Addon } from './src/modules/addon';
import { PersistentEvent } from './src/modules/persistentEvent';
import { Audit } from './src/modules/audit';
import { AlarmRecord } from './src/modules/alarmRecord';
import { TipDialog } from './src/modules/common';
import { Button, Alert, Text } from '@tencent/tea-component';
import { Init_Forbiddent_Config } from './helpers/reduceNetwork';

// 公有云的图表组件为异步加载，这里为了减少路径配置，还是保留为同步加载，预先import即可变成不split
// import '@tencent/tchart/build/ChartsComponents';
import { BlankPage } from './blankPage';
import { Overview } from '@src/modules/overview';
import { PlatformTypeEnum } from './config';
import { VNCPage } from '@src/modules/vnc';
<<<<<<< HEAD
import { MiddlewareAppContainer } from '@tencent/paas-middleware';
=======
import { MiddlewareAppContainer } from './tencent/paas-midleware';
>>>>>>> fe9f37dc

const ClusterPromise = import(/* webpackPrefetch: true */ './src/modules/cluster');
const Cluster = React.lazy(() => ClusterPromise);

const UamPromise = import(/* webpackPrefetch: true */ './src/modules/uam');
const Uam = React.lazy(() => UamPromise);

const RegistryPromise = import(/* webpackPrefetch: true */ './src/modules/registry');
const Registry = React.lazy(() => RegistryPromise);

const LogStashPromise = import(/* webpackPrefetch: true */ './src/modules/logStash');
const LogStash = React.lazy(() => LogStashPromise);

const ProjectPromise = import(/* webpackPrefetch: true */ './src/modules/project');
const Project = React.lazy(() => ProjectPromise);

const HelmPromise = import(/* webpackPrefetch: true */ './src/modules/helm');
const Helm = React.lazy(() => HelmPromise);

const ApplicationPromise = import(/* webpackPrefetch: true */ './src/modules/application');
const Application = React.lazy(() => ApplicationPromise);

const AlarmPolicyPromise = import(/* webpackPrefetch: true */ './src/modules/alarmPolicy');
const AlarmPolicy = React.lazy(() => AlarmPolicyPromise);

const NotifyPromise = import(/* webpackPrefetch: true */ './src/modules/notify');
const Notify = React.lazy(() => NotifyPromise);

insertCSS(
  'hidden-checkbox',
  `.hidden-checkbox .tea-form-check { display : none }
`
);

insertCSS(
  'singleDatePicker',
  `.tc-15-calendar-i-pre-m:hover span { display : block }
   .tc-15-calendar-i-pre-m span { display : none }
   .tc-15-calendar-i-next-m:hover span { display : block }
   .tc-15-calendar-i-next-m span { display : none }
`
);

insertCSS(
  'myTagSearchBox',
  `.myTagSearchBox{ width:100% !important; background-color: #fff; }
   .myTagSearchBox .tea-search__inner{ width:100% !important; }
   .myTagSearchBox .tea-tag-group{ float:left; }
   .myTagSearchBox .tea-search__tips{ float:left; }
   .myTagSearchBox.is-active .tea-search__tips{ display:none; }
`
);
insertCSS(
  'back-link',
  `
  .back-link { margin-right:24px; }
`
);

/** ======= hack外层，使其能够接受参数，触发state变化，进行侧边栏的更新 ======== */
interface TempWrapperProps {
  /** 当前业务的businessKey */
  businessKey: string;

  children: React.ReactNode;
}

class TempWrapper extends React.Component<TempWrapperProps, any> {
  render() {
    return <Wrapper platformType={PlatformTypeEnum.Manager}>{this.props.children}</Wrapper>;
  }
}
/** ======= hack外层，使其能够接受参数，触发state变化，进行侧边栏的更新 ======== */

/** ========================== 展示没有权限弹窗 ================================ */
export let changeForbiddentConfig;

interface ForbiddentDialogState {
  forbiddentConfig: { isShow: boolean; message: string };
}

class ForbiddentDialog extends React.Component<any, ForbiddentDialogState> {
  constructor(props: any) {
    super(props);
    this.state = {
      forbiddentConfig: Init_Forbiddent_Config
    };

    changeForbiddentConfig = (config: { isShow: boolean; message: string }) => {
      this.setState({ forbiddentConfig: config });
    };
  }

  render() {
    const { isShow, message } = this.state.forbiddentConfig;
    return (
      <TipDialog
        isShow={isShow}
        caption="系统提示"
        cancelAction={() => {
          this._closeDialog();
        }}
        footerButton={
          <Button
            type="weak"
            onClick={() => {
              this._closeDialog();
            }}
          >
            关闭
          </Button>
        }
      >
        <React.Fragment>
          <Alert type="info">{message}</Alert>
          <Text>请联系平台管理员进行相关资源的调整</Text>
        </React.Fragment>
      </TipDialog>
    );
  }

  private _closeDialog() {
    changeForbiddentConfig(Init_Forbiddent_Config);
  }
}

/** ========================== 展示没有权限弹窗 ================================ */

/** ============================== start 容器服务 模块 ================================= */
Entry.register({
  businessKey: 'tkestack',

  routes: {
    /**
     * @url https://{{domain}}/tkestack
     */
    index: {
      title: 'TKEStack',
      container: (
        <Wrapper platformType={PlatformTypeEnum.Manager}>
          <ForbiddentDialog />
          <Overview />
        </Wrapper>
      )
    },
    /**
     * @url https://{{domain}}/tkestack/overview
     */
    overview: {
      title: t('概览 - TKEStack'),
      container: (
        <Wrapper platformType={PlatformTypeEnum.Manager}>
          <ForbiddentDialog />
          <Overview />
        </Wrapper>
      )
    },
    /**
     * @url https://{{domain}}/tkestack/cluster
     */
    cluster: {
      title: t('集群管理 - TKEStack'),
      container: (
        <Wrapper platformType={PlatformTypeEnum.Manager}>
          <ForbiddentDialog />
          <Cluster />
        </Wrapper>
      )
    },

    /**
     * @url https://{{domain}}/tkestack/project
     */
    project: {
      title: t('业务管理 - TKEStack'),
      container: (
        <Wrapper platformType={PlatformTypeEnum.Manager}>
          <ForbiddentDialog />
          <Project />
        </Wrapper>
      )
    },

    /**
     * @url https://{{domain}}/tkestack/addon
     */
    addon: {
      title: t('扩展组件 - TKEStack'),
      container: (
        <Wrapper platformType={PlatformTypeEnum.Manager}>
          <ForbiddentDialog />
          <Addon />
        </Wrapper>
      )
    },

    /**
     * @url https://dev.console.tke.com/tke/regitry
     */
    registry: {
      title: t('组织资源 - TKEStack'),
      container: (
        <Wrapper platformType={PlatformTypeEnum.Manager}>
          <ForbiddentDialog />
          <Registry />
        </Wrapper>
      )
    },

    /**
     * @url https://{{domain}}/tkestack/access
     */
    uam: {
      title: t('访问管理 - TKEStack'),
      container: (
        <Wrapper platformType={PlatformTypeEnum.Manager}>
          <ForbiddentDialog />
          <Uam />
        </Wrapper>
      )
    },

    /**
     * @url https://{{domain}}/tkestack/alarm
     */
    alarm: {
      title: t('告警设置 - TKEStack'),
      container: (
        <Wrapper platformType={PlatformTypeEnum.Manager}>
          <ForbiddentDialog />
          <AlarmPolicy />
        </Wrapper>
      )
    },

    /**
     * @url https://{{domain}}/tkestack/notify
     */
    notify: {
      title: t('通知设置 - TKEStack'),
      container: (
        <Wrapper platformType={PlatformTypeEnum.Manager}>
          <ForbiddentDialog />
          <Notify />
        </Wrapper>
      )
    },

    /**
     * @url https://{{domain}}/tkestack/alarm-record
     */
    'alarm-record': {
      title: t('告警记录 - TKEStack'),
      container: (
        <Wrapper platformType={PlatformTypeEnum.Manager}>
          <ForbiddentDialog />
          <AlarmRecord />
        </Wrapper>
      )
    },

    /**
     * @url https://{{domain}}/tkestack/application
     */
    application: {
      title: t('Helm 应用 - TKEStack'),
      container: (
        <Wrapper platformType={PlatformTypeEnum.Manager}>
          <ForbiddentDialog />
          <Application />
        </Wrapper>
      )
    },

    /**
     * @url https://{{domain}}/tkestack/helm
     */
    helm: {
      title: t('Helm2 应用 - TKEStack'),
      container: (
        <Wrapper platformType={PlatformTypeEnum.Manager}>
          <ForbiddentDialog />
          <Helm />
        </Wrapper>
      )
    },

    /**
     * @url https://{{domian}}/tkestack/log
     */
    log: {
      title: t('日志采集 - TKEStack'),
      container: (
        <Wrapper platformType={PlatformTypeEnum.Manager}>
          <ForbiddentDialog />
          <LogStash />
        </Wrapper>
      )
    },

    /**
     * @url https://{{domain}}/tkestack/persistent-event
     */
    'persistent-event': {
      title: t('事件持久化 - TKEStack'),
      container: (
        <Wrapper platformType={PlatformTypeEnum.Manager}>
          <ForbiddentDialog />
          <PersistentEvent />
        </Wrapper>
      )
    },
    /**
     * @url https://{{domain}}/tkestack/middleware
     */
    middleware: {
      title: t('中间件列表 - TKEStack'),
      container: (
        <Wrapper platformType={PlatformTypeEnum.Manager}>
          <ForbiddentDialog />
          <MiddlewareAppContainer platform="tkeStack" />
        </Wrapper>
      )
    },
    /**
     * @url https://{{domain}}/tkestack/audit
     */
    audit: {
      title: t('审计记录 - TKEStack'),
      container: (
        <Wrapper platformType={PlatformTypeEnum.Manager}>
          <ForbiddentDialog />
          <Audit />
        </Wrapper>
      )
    },

    /**
     * @url https://{{domain}}/tkestack/blank
     */
    blank: {
      title: t('暂无权限'),
      container: (
        <Wrapper platformType={PlatformTypeEnum.Manager} sideBar={false}>
          <ForbiddentDialog />
          <BlankPage />
        </Wrapper>
      )
    },

    /**
     * @url https://{{domain}}/tkestack/vnc
     */
    vnc: {
      title: t('VNC'),
      container: <VNCPage />
    }
  }
});
/** ============================== end 容器服务 模块 ================================= */<|MERGE_RESOLUTION|>--- conflicted
+++ resolved
@@ -1,4 +1,5 @@
 /*
+
  * Tencent is pleased to support the open source community by making TKEStack
  * available.
  *
@@ -34,11 +35,7 @@
 import { Overview } from '@src/modules/overview';
 import { PlatformTypeEnum } from './config';
 import { VNCPage } from '@src/modules/vnc';
-<<<<<<< HEAD
-import { MiddlewareAppContainer } from '@tencent/paas-middleware';
-=======
 import { MiddlewareAppContainer } from './tencent/paas-midleware';
->>>>>>> fe9f37dc
 
 const ClusterPromise = import(/* webpackPrefetch: true */ './src/modules/cluster');
 const Cluster = React.lazy(() => ClusterPromise);
