--- conflicted
+++ resolved
@@ -34,11 +34,7 @@
 import { Overview } from '@src/modules/overview';
 import { PlatformTypeEnum } from './config';
 import { VNCPage } from '@src/modules/vnc';
-<<<<<<< HEAD
-import { MiddlewareAppContainer } from '@tencent/tke-middleware';
-=======
 import { MiddlewareAppContainer } from '@tencent/paas-middleware';
->>>>>>> 321aeb7f
 
 const ClusterPromise = import(/* webpackPrefetch: true */ './src/modules/cluster');
 const Cluster = React.lazy(() => ClusterPromise);
