--- conflicted
+++ resolved
@@ -138,11 +138,7 @@
 
   /// #if project
   //业务侧ns eg: cls-xxx-ns 需要去除前缀
-<<<<<<< HEAD
-  if (namespace && window.location.href.includes('tkestack-project')) {
-=======
   if (namespace && !isSpetialNamespace) {
->>>>>>> 68fafb96
     namespace = namespace.startsWith('global')
       ? namespace.split('-').splice(1).join('-')
       : namespace.split('-').splice(2).join('-');
