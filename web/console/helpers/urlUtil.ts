import { remove, isEmpty } from '../src/modules/common/utils';
import { ResourceInfo } from '../src/modules/common';
import { resourceConfig } from '../config';

export function parseQueryString(str: string = '') {
  let result = {};
  str
    .replace(/^\?*/, '')
    .split('&')
    .forEach(item => {
      let keyVal = item.split('=');
      if (keyVal.length > 0) {
        let key = decodeURIComponent(keyVal[0]);
        result[key] = keyVal[1] ? decodeURIComponent(keyVal[1]) : '';
      }
    });
  return result;
}

export function buildQueryString(obj: any = {}) {
  let keys = remove(Object.keys(obj), value => value === '');
  let queryStr = keys.map(key => `${encodeURIComponent(key)}=${encodeURIComponent(obj[key])}`).join('&');

  if (queryStr) {
    return '?' + queryStr;
  } else {
    return '';
  }
}

/**
 * 用于获取queryString
 * @param k8sQueryObj
 *  eg: ?fieldSelector=involvedObject.name=*,involvedObject.kind=*&limit=1
 *  传入进来的结构
 *  {
 *      fieldSelector: {
 *          involvedObject.name: *,
 *          involvedObject.kind: *
 *      },
 *      limit: 1
 *  }
 * @param options: K8sRestfulPathOptions
 */
export const reduceK8sQueryString = ({
  k8sQueryObj = {},
  restfulPath = ''
}: {
  k8sQueryObj: any;
  restfulPath?: string;
}) => {
  let operator = '?';
  let queryString = '';
  if (!isEmpty(k8sQueryObj)) {
    let queryKeys = Object.keys(k8sQueryObj);
    queryKeys.forEach((queryKey, index) => {
      if (index !== 0) {
        queryString += '&';
      }

      // 这里去判断每种资源的query，eg：fieldSelector、limit等
      let specificQuery = k8sQueryObj[queryKey];

      if (typeof specificQuery === 'object') {
        // 这里是对于 query的字段里面，还有多种过滤条件，比如fieldSelector支持 involvedObject.name=*,involvedObject.kind=*
        let specificKeys = Object.keys(specificQuery),
          specificString = '';
        specificKeys.forEach((speKey, index) => {
          if (index !== 0) {
            specificString += ',';
          }
          specificString += speKey + '=' + specificQuery[speKey];
        });
        if (specificString) {
          queryString += queryKey + '=' + specificString;
        }
      } else {
        queryString += queryKey + '=' + k8sQueryObj[queryKey];
      }
    });
  }

  /** 如果原本的url里面已经有 ? 了，则我们这里的query的内容，必须是拼接在后面，而不能直接加多一个 ? */
  if (restfulPath.includes('?')) {
    operator = '&';
  }

  return queryString ? `${operator}${queryString}` : '';
};

interface K8sRestfulPathOptions {
  /** 资源的配置 */
  resourceInfo: ResourceInfo;

  /** 命名空间，具体的ns */
  namespace?: string;

  /** 业务视图是否切分namespace */
  isSpecialNamespace?: boolean;

  /** 不在路径最后的变量，比如projectId*/
  middleKey?: string;

  /** 具体的资源名称 */
  specificName?: string;

  /** 某个具体资源下的子资源，eg: deployment/---/pos */
  extraResource?: string;

  /** 集群id，适用于addon 请求平台转发的场景 */
  clusterId?: string;

  /** 集群logAgentName */
  logAgentName?: string;

  meshId?: string;

}

/**
 * 获取k8s 的restful 风格的path
 * @param resourceInfo: ResourceInfo  资源的配置
 * @param namespace: string 具体的命名空间
 * @param specificName: string  具体的资源名称
 * @param extraResource: string 某个具体资源下的子资源
 * @param clusterId: string 集群id，适用于addon 请求平台转发的场景
 */
export const reduceK8sRestfulPath = (options: K8sRestfulPathOptions) => {
  let {
    resourceInfo,
    namespace = '',
    isSpecialNamespace = false,
    specificName = '',
    extraResource = '',
    clusterId = '',
    meshId = '',
    logAgentName = '',
  } = options;

<<<<<<< HEAD
  namespace = namespace.replace(new RegExp(`^${clusterId}-`), '');
=======
  /// #if project
  //业务侧ns eg: cls-xxx-ns 需要去除前缀
  if (namespace && !isSpecialNamespace) {
    namespace = namespace.startsWith('global')
      ? namespace.split('-').splice(1).join('-')
      : namespace.split('-').splice(2).join('-');
  }
  /// #endif
>>>>>>> 714a8c2c
  let url: string = '';
  let isAddon = resourceInfo.requestType && resourceInfo.requestType.addon ? resourceInfo.requestType.addon : false;

  /**
   * addon 和 非 addon的资源，请求的url 不太一样
   * addon:
   *  1. 如果包含有extraResource（目前仅支持 events 和 pods）
   *     => /apis/platfor.tke/v1/clusters/${cluster}/${addonNames}${extraResource}?message={namespace}&reason={specificName}
   *  2. 如果不包含extraResource
   *     => /apis/platfor.tke/v1/clusters/${cluster}/${addonNames}?namespace={namespace}&name={specificName}
   *
   * 非addon（以deployment为例):  /apis/apps/v1beta2/namespaces/${namespace}/deployments/${deployment}/${extraResource}
   */
  if (isAddon) {
    // 兼容新旧日志组件
    let baseInfo: ResourceInfo = resourceConfig()[logAgentName ? 'logagent' : 'cluster'];
    let baseValue = logAgentName || clusterId;
    url = `/${baseInfo.basicEntry}/${baseInfo.group}/${baseInfo.version}/${baseInfo.requestType['list']}/${baseValue}/${resourceInfo.requestType['list']}`;

    if (extraResource || resourceInfo['namespaces'] || specificName) {
      let queryArr: string[] = [];
      resourceInfo.namespaces && namespace && queryArr.push(`namespace=${namespace}`);
      specificName && queryArr.push(`name=${specificName}`);
      extraResource && queryArr.push(`action=${extraResource}`);
      url += `?${queryArr.join('&')}`;
    }
  } else {
    url =
      `/${resourceInfo.basicEntry}/` +
      (resourceInfo.group ? `${resourceInfo.group}/` : '') +
      `${resourceInfo.version}/` +
      (resourceInfo.namespaces ? `${resourceInfo.namespaces}/${namespace}/` : '') +
      `${resourceInfo.requestType.list}` +
      (specificName ? `/${specificName}` : '') +
      (extraResource ? `/${extraResource}` : '');
  }
  return url;
};

export function reduceNs(namesapce) {
  let newNs = namesapce;
  /// #if project
  //业务侧ns eg: cls-xxx-ns 需要去除前缀
  if (newNs) {
    newNs = newNs.startsWith('global') ? newNs.split('-').splice(1).join('-') : newNs.split('-').splice(2).join('-');
  }
  /// #endif
  return newNs;
}

export function reverseReduceNs(clusterId: string, namespace: string) {
  let newNs = namespace;
  /// #if project
  //业务侧ns eg: cls-xxx-ns 需要去除前缀
  if (newNs) {
    newNs = `${clusterId}-${newNs}`;
  }
  /// #endif
  return newNs;
}<|MERGE_RESOLUTION|>--- conflicted
+++ resolved
@@ -137,18 +137,7 @@
     logAgentName = '',
   } = options;
 
-<<<<<<< HEAD
   namespace = namespace.replace(new RegExp(`^${clusterId}-`), '');
-=======
-  /// #if project
-  //业务侧ns eg: cls-xxx-ns 需要去除前缀
-  if (namespace && !isSpecialNamespace) {
-    namespace = namespace.startsWith('global')
-      ? namespace.split('-').splice(1).join('-')
-      : namespace.split('-').splice(2).join('-');
-  }
-  /// #endif
->>>>>>> 714a8c2c
   let url: string = '';
   let isAddon = resourceInfo.requestType && resourceInfo.requestType.addon ? resourceInfo.requestType.addon : false;
 
