--- conflicted
+++ resolved
@@ -158,7 +158,6 @@
       },
       {
         url: '/tkestack/log',
-<<<<<<< HEAD
         title: '日志采集',
         watchModule: ConsoleModuleEnum.PLATFORM,
       },
@@ -166,10 +165,6 @@
         url: '/tkestack/log/setting',
         title: '日志组件',
         watchModule: ConsoleModuleEnum.PLATFORM,
-=======
-        title: '日志',
-        watchModule: ConsoleModuleEnum.PLATFORM
->>>>>>> 68fafb96
       },
       {
         url: '/tkestack/persistent-event',
@@ -225,7 +220,6 @@
       {
         url: '/tkestack-project/notify',
         title: '通知设置',
-<<<<<<< HEAD
         watchModule: ConsoleModuleEnum.Notify,
       },
     ],
@@ -241,12 +235,6 @@
       }
     ]
   },
-=======
-        watchModule: ConsoleModuleEnum.Notify
-      }
-    ]
-  }
->>>>>>> 68fafb96
 ];
 
 interface ConsoleWrapperProps {
