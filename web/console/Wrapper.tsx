import * as React from 'react';
import {
  ConsoleModuleMapProps,
  reduceK8sRestfulPath,
  Method,
  reduceNetworkRequest,
  setConsoleAPIAddress,
} from './helpers';
import { ResourceInfo, RequestParams } from './src/modules/common/models';
import { resourceConfig } from './config';
import { isEmpty } from './src/modules/common/utils';
import * as classnames from 'classnames';
import { Button, Icon, Text, Bubble, NavMenu, List } from '@tencent/tea-component';

// @ts-ignore
const routerSea = seajs.require('router');

/**平台管理员,业务成员,游客,未初始化 */
enum UserType {
  admin = 'admin',
  member = 'member',
  other = 'other',
  init = 'init',
}

/** 获取当前控制台modules的 域名映射表 */
export enum ConsoleModuleEnum {
  /** tke-apiserver 版本 */
  PLATFORM = 'platform',

  /** 业务的版本详情 */
  Business = 'business',

  /** 通知模块 */
  Notify = 'notify',

  /** 告警模块 */
  Monitor = 'monitor',

  /** 镜像仓库 */
  Registry = 'registry',

  /** Chart */
  Chart = 'chart',

  /** 访问凭证 */
  ApiKey = 'apiKey',

  /** 认证模块 */
  Auth = 'auth',
<<<<<<< HEAD
=======

  /** 审计模块 */
  Audit = 'audit'
>>>>>>> fedf11b2
}

export enum PlatformTypeEnum {
  /** 平台 */
  Manager = 'manager',

  /** 业务 */
  Business = 'business',
}

interface RouterConfig {
  /** 导航的路由 */
  url?: string;

  /** 当前路由的名称 */
  title: string;

  /** 依赖于平台组件的安装 */
  watchModule: ConsoleModuleEnum | ConsoleModuleEnum[];

  /** 是否为小标题 */
  isTitle?: boolean;

  /** 二级下拉列表的配置 */
  subRouterConfig?: RouterConfig[];
}

/** 基础的侧边栏导航栏配置 */
const commonRouterConfig: RouterConfig[] = [
  {
    url: '/tkestack/cluster',
    title: '集群管理',
    watchModule: ConsoleModuleEnum.PLATFORM,
  },
  {
    url: '/tkestack/project',
    title: '业务管理',
    watchModule: ConsoleModuleEnum.Business,
  },
  {
    url: '/tkestack/addon',
    title: '扩展组件',
    watchModule: ConsoleModuleEnum.PLATFORM,
  },
  {
    title: '组织资源',
    watchModule: [ConsoleModuleEnum.Registry, ConsoleModuleEnum.Chart, ConsoleModuleEnum.ApiKey],
    subRouterConfig: [
      {
        url: '/tkestack/registry/repo',
        title: '镜像仓库管理',
        watchModule: ConsoleModuleEnum.Registry,
      },
      {
        url: '/tkestack/registry/chart',
        title: 'Chart包仓库管理',
        watchModule: ConsoleModuleEnum.Chart,
      },
      {
        url: '/tkestack/registry/apikey',
        title: '访问凭证',
        watchModule: ConsoleModuleEnum.ApiKey,
      },
    ],
  },
  {
    title: '访问管理',
    watchModule: [ConsoleModuleEnum.Auth],
    subRouterConfig: [
      {
        url: '/tkestack/uam/user',
        title: '用户管理',
        watchModule: ConsoleModuleEnum.Auth,
      },
      {
        url: '/tkestack/uam/strategy',
        title: '策略管理',
        watchModule: ConsoleModuleEnum.Auth,
      },
    ],
  },
  {
    title: '监控&告警',
    watchModule: [ConsoleModuleEnum.Monitor, ConsoleModuleEnum.Notify],
    subRouterConfig: [
      {
        url: '/tkestack/alarm',
        title: '告警设置',
        watchModule: ConsoleModuleEnum.Monitor,
      },
      {
        url: '/tkestack/notify',
        title: '通知设置',
        watchModule: ConsoleModuleEnum.Notify,
      },
    ],
  },
  {
    title: '运维中心',
    watchModule: [ConsoleModuleEnum.PLATFORM],
    subRouterConfig: [
      {
        url: '/tkestack/helm',
        title: 'Helm应用',
        watchModule: ConsoleModuleEnum.PLATFORM,
      },
      {
        url: '/tkestack/log',
        title: '日志',
        watchModule: ConsoleModuleEnum.PLATFORM,
      },
      {
        url: '/tkestack/persistent-event',
        title: '事件持久化',
<<<<<<< HEAD
        watchModule: ConsoleModuleEnum.PLATFORM,
      },
    ],
  },
=======
        watchModule: ConsoleModuleEnum.PLATFORM
      },
      {
        url: '/tkestack/audit',
        title: '审计记录',
        watchModule: ConsoleModuleEnum.PLATFORM
      }
    ]
  }
>>>>>>> fedf11b2
];

/** 基础的侧边栏导航栏配置 */
const businessCommonRouterConfig: RouterConfig[] = [
  {
    url: '/tkestack-project/application',
    title: '应用管理',
    watchModule: ConsoleModuleEnum.Business,
  },
  {
    url: '/tkestack-project/helm',
    title: 'Helm应用',
    watchModule: ConsoleModuleEnum.PLATFORM,
  },
  {
    title: '组织资源',
    watchModule: [ConsoleModuleEnum.Registry, ConsoleModuleEnum.ApiKey],
    subRouterConfig: [
      {
        url: '/tkestack-project/registry/repo',
        title: '仓库管理',
        watchModule: ConsoleModuleEnum.Registry,
      },
      {
        url: '/tkestack-project/registry/apikey',
        title: '访问凭证',
        watchModule: ConsoleModuleEnum.ApiKey,
      },
    ],
  },
  {
    title: '监控&告警',
    watchModule: [ConsoleModuleEnum.Monitor, ConsoleModuleEnum.Notify],
    subRouterConfig: [
      {
        url: '/tkestack-project/alarm',
        title: '告警设置',
        watchModule: ConsoleModuleEnum.Monitor,
      },
      {
        url: '/tkestack-project/notify',
        title: '通知设置',
        watchModule: ConsoleModuleEnum.Notify,
      },
    ],
  },
];

interface ConsoleWrapperProps {
  /** 平台侧业务侧 */
  platformType: PlatformTypeEnum;

  /** 是否需要侧边导航栏 */
  sideBar?: boolean;
}

interface UserInfo {
  extra: any;
  groups: string[];
  name: string;
}

interface Project {
  id: string;
  name: string;
}

interface ConsoleWrapperState {
  /** 当前选中的路由 */
  selected: string;

  /** 当前折叠的路由 */
  toggleName: string;

  /** 用户的id */
  userInfo: UserInfo;

  /** 平台切换按钮选项展开 */
  isShowPlatformSwitch: boolean;

  /** 控制台的api映射 */
  consoleApiMap: ConsoleModuleMapProps;

  /** 该用户是否为平台管理员,业务成员,游客 */
  userType: UserType;

  /**该用户负责的业务 */
  projects: Project[];

  /** 是否展示user的下拉框 */
  isShowUserDropdown: boolean;

  /** 最终展示的路由 */
  routerConfig: RouterConfig[];

  /** 判断二级路由是否开启 */
  asideRouterSelect: {
    index: number;
    isShow: boolean;
  };
}

export class Wrapper extends React.Component<ConsoleWrapperProps, ConsoleWrapperState> {
  constructor(props: ConsoleWrapperProps) {
    super(props);
    this.state = {
      selected: location.pathname.split('/').slice(0, 4).join('/'),
      toggleName: '',
      userInfo: {
        extra: '',
        groups: [],
        name: '',
      },
      consoleApiMap: window['modules'] || {},
      isShowPlatformSwitch: false,
      userType: UserType.init,
      projects: [],
      isShowUserDropdown: false,
      routerConfig: [],
      asideRouterSelect: {
        index: -1,
        isShow: false,
      },
    };
  }

  async componentWillMount() {
    await this.getConsoleModule();
    this.state.userInfo.name === '' && (await this.getUserInfo());
    this.state.userType === UserType.init && (await this.getUserProjectInfo());
  }

  //获取用户信息包括用户业务信息
  async getUserInfo() {
    let infoResourceInfo: ResourceInfo = resourceConfig()['info'];
    let url = reduceK8sRestfulPath({ resourceInfo: infoResourceInfo });
    let params: RequestParams = {
      method: Method.get,
      url,
    };
    try {
      let response = await reduceNetworkRequest(params);
      this.setState({
        userInfo: response.data,
      });
    } catch (error) {}
  }

  /**
   * 获取当前版本支持的模块，如 是否有tcr
   */
  async getConsoleModule() {
    let moduleResourceInfo: ResourceInfo = resourceConfig()['module'];
    let url = reduceK8sRestfulPath({ resourceInfo: moduleResourceInfo });
    let params: RequestParams = {
      method: Method.get,
      url,
    };
    try {
      let consoleApiMap;
      if (isEmpty(this.state.consoleApiMap)) {
        let response = await reduceNetworkRequest(params);
        consoleApiMap = response.data.components;
        // 设置全局的变量，console的值
        setConsoleAPIAddress(consoleApiMap);
        this.setState({ consoleApiMap });
      } else {
        consoleApiMap = this.state.consoleApiMap;
      }

      // 进行路由的更新
      let moduleKeys = Object.keys(consoleApiMap);
      let initRouterConfig =
        this.props.platformType === PlatformTypeEnum.Business ? businessCommonRouterConfig : commonRouterConfig;
      let currentRouterConfig: RouterConfig[] = initRouterConfig.filter((routerConfig, index) => {
        if (Array.isArray(routerConfig.watchModule)) {
          return routerConfig.watchModule.some((item) => moduleKeys.includes(item));
        }
        return moduleKeys.includes(routerConfig.watchModule);
      });

      // 二级路由信息的初始化
      let subRouterIndex = -1;
      // 进行二级路由信息的初始化
      currentRouterConfig.forEach((routerConfig, index) => {
        // 进行二级路由信息的初始化
        if (subRouterIndex < 0 && routerConfig.subRouterConfig) {
          let subRouterUrl = routerConfig.subRouterConfig.map((item) => item.url);
          if (subRouterUrl.includes(this.state.selected)) {
            subRouterIndex = index;
          }
        }
      });

      this.setState({
        routerConfig: currentRouterConfig,
        asideRouterSelect: {
          index: subRouterIndex,
          isShow: subRouterIndex > -1,
        },
      });
    } catch (error) {}
  }

  //获取用户信息包括用户业务信息
  async getUserProjectInfo() {
    let userResourceInfo: ResourceInfo = resourceConfig().portal;
    let url = reduceK8sRestfulPath({ resourceInfo: userResourceInfo });
    let params: RequestParams = {
      method: Method.get,
      url,
    };
    try {
      let response = await reduceNetworkRequest(params);
      if (response.code === 0) {
        let projects = Object.keys(response.data.projects).map((key) => {
          return {
            id: key,
            name: response.data.projects[key],
          };
        });
        let userType = response.data.administrator
          ? UserType.admin
          : projects.length !== 0
          ? UserType.member
          : UserType.other;
        this.setState({
          userType,
          projects,
        });
        if (userType === UserType.member && this.props.platformType === PlatformTypeEnum.Manager) {
          location.href = location.origin + '/tkestack-project/application';
        } else if (
          userType === UserType.admin &&
          projects.length === 0 &&
          this.props.platformType === PlatformTypeEnum.Business
        ) {
          location.href = location.origin + '/tkestack';
        } else if (userType === UserType.other && window.location.pathname.indexOf('tkestack/blank') === -1) {
          window.location.pathname = 'tkestack/blank';
        }
      }
    } catch (error) {}
  }

  // 退出页面
  async userLogout() {
    let logoutInfo: ResourceInfo = resourceConfig().logout;
    let url = reduceK8sRestfulPath({ resourceInfo: logoutInfo });
    let params: RequestParams = {
      method: Method.get,
      url,
    };
    try {
      let response = await reduceNetworkRequest(params);
    } catch (error) {}
  }

  /**进行路由的跳转 */
  onNav(path: string) {
    this.setState({ selected: path });
    routerSea.navigate(path);
  }

  /** 选择折叠的路由 */
  onToggleName(name: string) {
    this.setState({ toggleName: name });
  }

  _handleHoverForFlatformSwitch(isShow: boolean = false) {
    this.setState({
      isShowPlatformSwitch: isShow,
    });
  }

  render() {
    let query = window.location.search;
    let finalContent: React.ReactNode;

    if (isEmpty(this.state.consoleApiMap)) {
      finalContent = <noscript />;
    } else {
      let { sideBar = true } = this.props;
      finalContent = (
        <React.Fragment>
          {this._renderTopBar(query)}

          <div className="qc-animation-empty container container-tke2-cluster" id="tkestack" style={{ left: 0 }}>
            {sideBar && this._renderSideBar(query)}

            <div id="appArea" className="main" style={sideBar ? {} : { left: 0 }}>
              {this.props.children}
            </div>
          </div>
        </React.Fragment>
      );
    }
    return finalContent;
  }

  /**
   * 展示顶部导航栏
   */
  private _renderTopBar(query: string) {
    return (
      <NavMenu
        left={
          <React.Fragment>
            <NavMenu.Item type="logo">
              <img src="/static/icon/logo.svg" style={{ height: '30px' }} alt="logo" />
            </NavMenu.Item>
          </React.Fragment>
        }
        right={
          <React.Fragment>
            <NavMenu.Item
              type="dropdown"
              overlay={() => (
                <List type="option">
                  <List.Item
                    onClick={async () => {
                      await this.userLogout();
                      location.reload();
                    }}
                  >
                    退出
                  </List.Item>
                </List>
              )}
            >
              {this.state.userInfo.name}
            </NavMenu.Item>
          </React.Fragment>
        }
      />
    );
  }

  /**
   * 展示侧边导航栏
   */
  private _renderSideBar(query: string) {
    let { platformType } = this.props;
    let { userType, projects } = this.state;
    let routerConfig: RouterConfig[] = this.state.routerConfig;
    return (
      <div className="aside qc-aside-new">
        <div className="qc-aside-area">
          <div className="qc-aside-area-main">
            <h2 className="qc-aside-headline">
              <Text verticalAlign="middle">{platformType === PlatformTypeEnum.Manager ? '平台管理' : '业务管理'}</Text>
              {userType === UserType.admin && projects.length ? (
                <Bubble
                  content={platformType === PlatformTypeEnum.Manager ? '切换至业务管理控制台' : '切换至平台管理控制台'}
                  placement="right"
                >
                  <Icon
                    type="convertip"
                    className="tea-ml-2n"
                    style={{ verticalAlign: '-9px' }}
                    onClick={() => {
                      location.href =
                        location.origin +
                        (platformType === PlatformTypeEnum.Manager ? '/tkestack-project' : '/tkestack');
                    }}
                  />
                </Bubble>
              ) : (
                <noscript />
              )}
            </h2>
            <ul className="qc-aside-list def-scroll keyboard-focus-obj">
              {routerConfig.map((routerIns, index) => {
                let routerContent: React.ReactNode;
                if (routerIns.isTitle) {
                  routerContent = (
                    <li className="qc-aside-title">
                      <span>{routerIns.title}</span>
                    </li>
                  );
                } else {
                  let isSelected =
                    this.state.selected.includes(routerIns.url) ||
                    (this.state.selected.split('/').length <= 2 && index === 0);

                  /** 需要判断当前路由设置是否为二级路由设置 */
                  if (routerIns.subRouterConfig) {
                    let subRouterUrl = routerIns.subRouterConfig.map((item) => item.url);
                    isSelected = subRouterUrl.includes(this.state.selected);
                    let selectedIndex = subRouterUrl.findIndex((item) => item === this.state.selected);
                    let { index: asideIndex, isShow } = this.state.asideRouterSelect;

                    routerContent = (
                      <li
                        key={index}
                        className={asideIndex === index && isShow ? 'qc-aside-select qc-aside-child-select' : ''}
                      >
                        <a
                          style={{ paddingLeft: '24px' }}
                          className="qc-aside-level-1"
                          href="javascript:;"
                          onClick={() => {
                            this.setState({
                              asideRouterSelect: {
                                index,
                                isShow: asideIndex !== index ? true : !isShow,
                              },
                            });
                          }}
                        >
                          <Text style={{ marginLeft: 0 }}>{routerIns.title}</Text>
                          <i className="qc-aside-up-icon" />
                        </a>
                        <ul className="qc-aside-subitem">
                          {routerIns.subRouterConfig.map((subRouter, subIndex) => {
                            return (
                              <li key={subIndex}>
                                <a
                                  className={classnames('qc-aside-level-2', {
                                    'qc-aside-select': selectedIndex === subIndex,
                                  })}
                                  href="javascript:;"
                                  onClick={() => {
                                    if (selectedIndex !== subIndex) {
                                      this.onNav(subRouter.url);
                                    }
                                  }}
                                  target="_self"
                                >
                                  <span>{subRouter.title}</span>
                                </a>
                              </li>
                            );
                          })}
                        </ul>
                      </li>
                    );
                  } else {
                    routerContent = (
                      <li key={index}>
                        <a
                          style={{ paddingLeft: '24px' }}
                          className={classnames('qc-aside-level-1', {
                            'qc-aside-select': isSelected,
                          })}
                          href="javascript:;"
                          onClick={(e) => {
                            if (!isSelected) {
                              // 这里需要区分是否为别的业务，如果是别的业务，是进行业务的跳转
                              if (this.props.platformType === PlatformTypeEnum.Manager) {
                                this.onNav(routerIns.url);
                              } else {
                                this.onNav(routerIns.url + query);
                              }
                            }
                          }}
                          target="_self"
                        >
                          <span style={isSelected ? { marginLeft: 0, color: '#4093ff' } : { marginLeft: 0 }}>
                            {routerIns.title}
                          </span>
                        </a>
                      </li>
                    );
                  }
                }
                return routerContent;
              })}
            </ul>
          </div>
        </div>
      </div>
    );
  }
}<|MERGE_RESOLUTION|>--- conflicted
+++ resolved
@@ -48,12 +48,9 @@
 
   /** 认证模块 */
   Auth = 'auth',
-<<<<<<< HEAD
-=======
 
   /** 审计模块 */
-  Audit = 'audit'
->>>>>>> fedf11b2
+  Audit = 'audit',
 }
 
 export enum PlatformTypeEnum {
@@ -168,22 +165,15 @@
       {
         url: '/tkestack/persistent-event',
         title: '事件持久化',
-<<<<<<< HEAD
         watchModule: ConsoleModuleEnum.PLATFORM,
-      },
-    ],
-  },
-=======
-        watchModule: ConsoleModuleEnum.PLATFORM
       },
       {
         url: '/tkestack/audit',
         title: '审计记录',
-        watchModule: ConsoleModuleEnum.PLATFORM
+        watchModule: ConsoleModuleEnum.PLATFORM,
       }
     ]
   }
->>>>>>> fedf11b2
 ];
 
 /** 基础的侧边栏导航栏配置 */
