import * as React from 'react';
import {
  ConsoleModuleMapProps,
  reduceK8sRestfulPath,
  Method,
  reduceNetworkRequest,
  setConsoleAPIAddress
} from './helpers';
import { ResourceInfo, RequestParams } from './src/modules/common/models';
import { resourceConfig } from './config';
import { isEmpty } from './src/modules/common/utils';
import * as classnames from 'classnames';
import { Button, Icon, Text, Bubble, NavMenu, List } from '@tencent/tea-component';

// @ts-ignore
const routerSea = seajs.require('router');

/**平台管理员,业务成员,游客,未初始化 */
enum UserType {
  admin = 'admin',
  member = 'member',
  other = 'other',
  init = 'init'
}

/** 获取当前控制台modules的 域名映射表 */
export enum ConsoleModuleEnum {
  /** tke-apiserver 版本 */
  PLATFORM = 'platform',

  /** 业务的版本详情 */
  Business = 'business',

  /** 通知模块 */
  Notify = 'notify',

  /** 告警模块 */
  Monitor = 'monitor',

  /** 镜像仓库 */
  Registry = 'registry',

  /** 日志模块 */
  LogAgent = 'logagent',

  /** 认证模块 */
  Auth = 'auth',

  /** 审计模块 */
<<<<<<< HEAD
  Audit = 'audit',

  /** Helm应用模块 */
  Application = 'application',
=======
  Audit = 'audit'
>>>>>>> e6de8869
}

export enum PlatformTypeEnum {
  /** 平台 */
  Manager = 'manager',

  /** 业务 */
  Business = 'business'
}

interface RouterConfig {
  /** 导航的路由 */
  url?: string;

  /** 当前路由的名称 */
  title: string;

  /** 依赖于平台组件的安装 */
  watchModule: ConsoleModuleEnum | ConsoleModuleEnum[];

  /** 是否为小标题 */
  isTitle?: boolean;

  /** 二级下拉列表的配置 */
  subRouterConfig?: RouterConfig[];
}

/** 基础的侧边栏导航栏配置 */
const commonRouterConfig: RouterConfig[] = [
  {
    url: '/tkestack/overview',
    title: '概览',
    watchModule: ConsoleModuleEnum.Monitor
  },
  {
    url: '/tkestack/cluster',
    title: '集群管理',
    watchModule: ConsoleModuleEnum.PLATFORM
  },
  {
    url: '/tkestack/project',
    title: '业务管理',
    watchModule: ConsoleModuleEnum.Business
  },
  {
    url: '/tkestack/addon',
    title: '扩展组件',
    watchModule: ConsoleModuleEnum.PLATFORM
  },
  {
    title: '组织资源',
    watchModule: [ConsoleModuleEnum.Registry, ConsoleModuleEnum.Auth],
    subRouterConfig: [
      {
        url: '/tkestack/registry/repo',
        title: '镜像仓库管理',
        watchModule: ConsoleModuleEnum.Registry
      },
      {
        url: '/tkestack/registry/chartgroup',
        title: 'Helm仓库',
        watchModule: ConsoleModuleEnum.Registry,
      },
      {
        url: '/tkestack/registry/chart',
<<<<<<< HEAD
        title: 'Helm模板',
        watchModule: ConsoleModuleEnum.Registry,
=======
        title: 'Chart包仓库管理',
        watchModule: ConsoleModuleEnum.Registry
>>>>>>> e6de8869
      },
      {
        url: '/tkestack/registry/apikey',
        title: '访问凭证',
<<<<<<< HEAD
        watchModule: ConsoleModuleEnum.Auth,
      },
    ],
=======
        watchModule: ConsoleModuleEnum.Auth
      }
    ]
>>>>>>> e6de8869
  },
  {
    title: '访问管理',
    watchModule: [ConsoleModuleEnum.Auth],
    subRouterConfig: [
      {
        url: '/tkestack/uam/user',
        title: '用户管理',
        watchModule: ConsoleModuleEnum.Auth
      },
      {
        url: '/tkestack/uam/strategy',
        title: '策略管理',
        watchModule: ConsoleModuleEnum.Auth
      }
    ]
  },
  {
    title: '监控&告警',
    watchModule: [ConsoleModuleEnum.Monitor, ConsoleModuleEnum.Notify],
    subRouterConfig: [
      {
        url: '/tkestack/alarm',
        title: '告警设置',
        watchModule: ConsoleModuleEnum.Monitor
      },
      {
        url: '/tkestack/notify',
        title: '通知设置',
        watchModule: ConsoleModuleEnum.Notify
      },
      {
        url: '/tkestack/alarm-record',
        title: '告警记录',
        watchModule: ConsoleModuleEnum.Notify
      }
    ]
  },
  {
    title: '运维中心',
<<<<<<< HEAD
    watchModule: [ConsoleModuleEnum.Application, ConsoleModuleEnum.PLATFORM, ConsoleModuleEnum.Audit],
=======
    watchModule: [ConsoleModuleEnum.PLATFORM, ConsoleModuleEnum.Audit, ConsoleModuleEnum.LogAgent],
>>>>>>> e6de8869
    subRouterConfig: [
      {
        url: '/tkestack/application/app',
        title: 'Helm应用',
<<<<<<< HEAD
        watchModule: ConsoleModuleEnum.Application,
      },
      {
        url: '/tkestack/helm',
        title: 'Helm2应用',
        watchModule: ConsoleModuleEnum.PLATFORM,
=======
        watchModule: ConsoleModuleEnum.PLATFORM
>>>>>>> e6de8869
      },
      {
        url: '/tkestack/log',
        title: '日志采集',
        watchModule: ConsoleModuleEnum.LogAgent
      },
      {
        url: '/tkestack/log/setting',
        title: '日志组件',
        watchModule: ConsoleModuleEnum.LogAgent
      },
      {
        url: '/tkestack/persistent-event',
        title: '事件持久化',
        watchModule: ConsoleModuleEnum.PLATFORM
      },
      {
        url: '/tkestack/audit',
        title: '审计记录',
        watchModule: ConsoleModuleEnum.Audit
      }
    ]
  }
];

/** 基础的侧边栏导航栏配置 */
const businessCommonRouterConfig: RouterConfig[] = [
  {
    url: '/tkestack-project/application',
    title: '应用管理',
    watchModule: ConsoleModuleEnum.Business
  },
  {
    url: '/tkestack-project/helm',
<<<<<<< HEAD
    title: 'Helm2应用',
    watchModule: ConsoleModuleEnum.PLATFORM,
=======
    title: 'Helm应用',
    watchModule: ConsoleModuleEnum.PLATFORM
  },
  {
    url: '/tkestack-project/project',
    title: '业务管理',
    watchModule: ConsoleModuleEnum.Business
>>>>>>> e6de8869
  },
  {
    title: '组织资源',
    watchModule: [ConsoleModuleEnum.Registry, ConsoleModuleEnum.Auth],
    subRouterConfig: [
      {
        url: '/tkestack-project/registry/repo',
<<<<<<< HEAD
        title: '镜像仓库管理',
        watchModule: ConsoleModuleEnum.Registry,
      },
      {
        url: '/tkestack-project/registry/chartgroup',
        title: 'Helm仓库',
        watchModule: ConsoleModuleEnum.Registry,
      },
      {
        url: '/tkestack-project/registry/chart',
        title: 'Helm模板',
        watchModule: ConsoleModuleEnum.Registry,
=======
        title: '仓库管理',
        watchModule: ConsoleModuleEnum.Registry
>>>>>>> e6de8869
      },
      {
        url: '/tkestack-project/registry/apikey',
        title: '访问凭证',
<<<<<<< HEAD
        watchModule: ConsoleModuleEnum.Auth,
      },
    ],
=======
        watchModule: ConsoleModuleEnum.Auth
      }
    ]
>>>>>>> e6de8869
  },
  {
    title: '监控&告警',
    watchModule: [ConsoleModuleEnum.Monitor, ConsoleModuleEnum.Notify],
    subRouterConfig: [
      {
        url: '/tkestack-project/alarm',
        title: '告警设置',
        watchModule: ConsoleModuleEnum.Monitor
      },
      {
        url: '/tkestack-project/notify',
        title: '通知设置',
        watchModule: ConsoleModuleEnum.Notify
      }
    ]
  },
  {
<<<<<<< HEAD
    title: '运维管理',
    watchModule: [ConsoleModuleEnum.Application],
    subRouterConfig: [
      {
        url: '/tkestack-project/app/app',
        title: 'Helm应用',
        watchModule: ConsoleModuleEnum.Application,
      },
    ],
  },
=======
    title: '运维中心',
    watchModule: [ConsoleModuleEnum.LogAgent],
    subRouterConfig: [
      {
        url: '/tkestack-project/log',
        title: '日志采集',
        watchModule: ConsoleModuleEnum.LogAgent
      }
    ]
  }
>>>>>>> e6de8869
];

interface ConsoleWrapperProps {
  /** 平台侧业务侧 */
  platformType: PlatformTypeEnum;

  /** 是否需要侧边导航栏 */
  sideBar?: boolean;
}

interface UserInfo {
  extra: any;
  groups: string[];
  name: string;
}

interface Project {
  id: string;
  name: string;
}

interface ConsoleWrapperState {
  /** 当前选中的路由 */
  selected: string;

  /** 当前折叠的路由 */
  toggleName: string;

  /** 用户的id */
  userInfo: UserInfo;

  /** 平台切换按钮选项展开 */
  isShowPlatformSwitch: boolean;

  /** 控制台的api映射 */
  consoleApiMap: ConsoleModuleMapProps;

  /** 该用户是否为平台管理员,业务成员,游客 */
  userType: UserType;

  /**该用户负责的业务 */
  projects: Project[];

  /** 是否展示user的下拉框 */
  isShowUserDropdown: boolean;

  /** 最终展示的路由 */
  routerConfig: RouterConfig[];

  /** 判断二级路由是否开启 */
  asideRouterSelect: {
    index: number;
    isShow: boolean;
  };
}

export class Wrapper extends React.Component<ConsoleWrapperProps, ConsoleWrapperState> {
  constructor(props: ConsoleWrapperProps) {
    super(props);
    this.state = {
      selected: location.pathname.split('/').slice(0, 4).join('/'),
      toggleName: '',
      userInfo: {
        extra: '',
        groups: [],
        name: ''
      },
      consoleApiMap: window['modules'] || {},
      isShowPlatformSwitch: false,
      userType: UserType.init,
      projects: [],
      isShowUserDropdown: false,
      routerConfig: [],
      asideRouterSelect: {
        index: -1,
        isShow: false
      }
    };
  }

  async componentWillMount() {
    await this.getConsoleModule();
    this.state.userInfo.name === '' && (await this.getUserInfo());
    this.state.userType === UserType.init && (await this.getUserProjectInfo());
  }

  //获取用户信息包括用户业务信息
  async getUserInfo() {
    let infoResourceInfo: ResourceInfo = resourceConfig()['info'];
    let url = reduceK8sRestfulPath({ resourceInfo: infoResourceInfo });
    let params: RequestParams = {
      method: Method.get,
      url
    };
    try {
      let response = await reduceNetworkRequest(params);
      this.setState({
        userInfo: response.data
      });
    } catch (error) {}
  }

  /**
   * 获取当前版本支持的模块，如 是否有tcr
   */
  async getConsoleModule() {
    let moduleResourceInfo: ResourceInfo = resourceConfig()['module'];
    let url = reduceK8sRestfulPath({ resourceInfo: moduleResourceInfo });
    let params: RequestParams = {
      method: Method.get,
      url
    };
    try {
      let consoleApiMap;
      if (isEmpty(this.state.consoleApiMap)) {
        let response = await reduceNetworkRequest(params);
        consoleApiMap = response.data.components;

        // 设置全局的变量，console的值
        setConsoleAPIAddress(consoleApiMap);
        this.setState({ consoleApiMap });
      } else {
        consoleApiMap = this.state.consoleApiMap;
      }

      // 进行路由的更新
      let moduleKeys = Object.keys(consoleApiMap);
      let initRouterConfig =
        this.props.platformType === PlatformTypeEnum.Business ? businessCommonRouterConfig : commonRouterConfig;
      let currentRouterConfig: RouterConfig[] = initRouterConfig.filter((routerConfig, index) => {
        if (Array.isArray(routerConfig.watchModule)) {
          return routerConfig.watchModule.some(item => moduleKeys.includes(item));
        }
        return moduleKeys.includes(routerConfig.watchModule);
      });

      // 过滤二级路由
      currentRouterConfig.forEach(routerConfig => {
        let subRouterConfig = routerConfig.subRouterConfig;
        if (subRouterConfig) {
          // 重写subRouterConfig属性
          routerConfig.subRouterConfig = subRouterConfig.filter(subRouterConf => {
            if (Array.isArray(subRouterConf.watchModule)) {
              return subRouterConf.watchModule.some(item => moduleKeys.includes(item));
            }
            return moduleKeys.includes(subRouterConf.watchModule);
          });
        }
      });

      // 二级路由信息的初始化
      let subRouterIndex = -1;
      // 进行二级路由信息的初始化
      currentRouterConfig.forEach((routerConfig, index) => {
        // 进行二级路由信息的初始化
        if (subRouterIndex < 0 && routerConfig.subRouterConfig) {
          let subRouterUrl = routerConfig.subRouterConfig.map(item => item.url);
          if (subRouterUrl.includes(this.state.selected)) {
            subRouterIndex = index;
          }
        }
      });

      this.setState({
        routerConfig: currentRouterConfig,
        asideRouterSelect: {
          index: subRouterIndex,
          isShow: subRouterIndex > -1
        }
      });
    } catch (error) {}
  }

  //获取用户信息包括用户业务信息
  async getUserProjectInfo() {
    let userResourceInfo: ResourceInfo = resourceConfig().portal;
    let url = reduceK8sRestfulPath({ resourceInfo: userResourceInfo });
    let params: RequestParams = {
      method: Method.get,
      url
    };
    try {
      let response = await reduceNetworkRequest(params);
      if (response.code === 0) {
        let projects = Object.keys(response.data.projects).map(key => {
          return {
            id: key,
            name: response.data.projects[key]
          };
        });
        let userType = response.data.administrator
          ? UserType.admin
          : projects.length !== 0
          ? UserType.member
          : UserType.other;
        this.setState({
          userType,
          projects
        });
        if (userType === UserType.member && this.props.platformType === PlatformTypeEnum.Manager) {
          location.href = location.origin + '/tkestack-project/application';
        } else if (
          userType === UserType.admin &&
          projects.length === 0 &&
          this.props.platformType === PlatformTypeEnum.Business
        ) {
          location.href = location.origin + '/tkestack';
        } else if (userType === UserType.other && window.location.pathname.indexOf('tkestack/blank') === -1) {
          window.location.pathname = 'tkestack/blank';
        }
      }
    } catch (error) {}
  }

  // 退出页面
  async userLogout() {
    let logoutInfo: ResourceInfo = resourceConfig().logout;
    let url = reduceK8sRestfulPath({ resourceInfo: logoutInfo });
    let params: RequestParams = {
      method: Method.get,
      url
    };
    try {
      let response = await reduceNetworkRequest(params);
    } catch (error) {}
  }

  /**进行路由的跳转 */
  onNav(path: string) {
    this.setState({ selected: path });
    routerSea.navigate(path);
  }

  /** 选择折叠的路由 */
  onToggleName(name: string) {
    this.setState({ toggleName: name });
  }

  _handleHoverForFlatformSwitch(isShow: boolean = false) {
    this.setState({
      isShowPlatformSwitch: isShow
    });
  }

  render() {
    let query = window.location.search;
    let finalContent: React.ReactNode;

    if (isEmpty(this.state.consoleApiMap)) {
      finalContent = <noscript />;
    } else {
      let { sideBar = true } = this.props;
      finalContent = (
        <React.Fragment>
          {this._renderTopBar(query)}

          <div className="qc-animation-empty container container-tke2-cluster" id="tkestack" style={{ left: 0 }}>
            {sideBar && this._renderSideBar(query)}

            <div id="appArea" className="main" style={sideBar ? {} : { left: 0 }}>
              {this.props.children}
            </div>
          </div>
        </React.Fragment>
      );
    }
    return finalContent;
  }

  /**
   * 展示顶部导航栏
   */
  private _renderTopBar(query: string) {
    return (
      <NavMenu
        left={
          <React.Fragment>
            <NavMenu.Item type="logo">
              <img src="/static/icon/logo.svg" style={{ height: '30px' }} alt="logo" />
            </NavMenu.Item>
          </React.Fragment>
        }
        right={
          <React.Fragment>
            <NavMenu.Item
              type="dropdown"
              overlay={() => (
                <List type="option">
                  <List.Item
                    onClick={async () => {
                      await this.userLogout();
                      location.reload();
                    }}
                  >
                    退出
                  </List.Item>
                </List>
              )}
            >
              {this.state.userInfo.name}
            </NavMenu.Item>
          </React.Fragment>
        }
      />
    );
  }

  /**
   * 展示侧边导航栏
   */
  private _renderSideBar(query: string) {
    let { platformType } = this.props;
    let { userType, projects } = this.state;
    let routerConfig: RouterConfig[] = this.state.routerConfig;
    return (
      <div className="aside qc-aside-new">
        <div className="qc-aside-area">
          <div className="qc-aside-area-main">
            <h2 className="qc-aside-headline">
              <Text verticalAlign="middle">{platformType === PlatformTypeEnum.Manager ? '平台管理' : '业务管理'}</Text>
              {userType === UserType.admin && projects.length ? (
                <Bubble
                  content={platformType === PlatformTypeEnum.Manager ? '切换至业务管理控制台' : '切换至平台管理控制台'}
                  placement="right"
                >
                  <Icon
                    type="convertip"
                    className="tea-ml-2n"
                    style={{ verticalAlign: '-9px' }}
                    onClick={() => {
                      location.href =
                        location.origin +
                        (platformType === PlatformTypeEnum.Manager ? '/tkestack-project' : '/tkestack');
                    }}
                  />
                </Bubble>
              ) : (
                <noscript />
              )}
            </h2>
            <ul className="qc-aside-list def-scroll keyboard-focus-obj">
              {routerConfig.map((routerIns, index) => {
                let routerContent: React.ReactNode;
                if (routerIns.isTitle) {
                  routerContent = (
                    <li className="qc-aside-title">
                      <span>{routerIns.title}</span>
                    </li>
                  );
                } else {
                  let isSelected =
                    this.state.selected.includes(routerIns.url) ||
                    (this.state.selected.split('/').length <= 2 && index === 0);

                  /** 需要判断当前路由设置是否为二级路由设置 */
                  if (routerIns.subRouterConfig) {
                    let subRouterUrl = routerIns.subRouterConfig.map(item => item.url);
                    isSelected = subRouterUrl.includes(this.state.selected);
                    let selectedIndex = subRouterUrl.findIndex(item => item === this.state.selected);
                    let { index: asideIndex, isShow } = this.state.asideRouterSelect;

                    routerContent = (
                      <li
                        key={index}
                        className={asideIndex === index && isShow ? 'qc-aside-select qc-aside-child-select' : ''}
                      >
                        <a
                          style={{ paddingLeft: '24px' }}
                          className="qc-aside-level-1"
                          href="javascript:;"
                          onClick={() => {
                            this.setState({
                              asideRouterSelect: {
                                index,
                                isShow: asideIndex !== index ? true : !isShow
                              }
                            });
                          }}
                        >
                          <Text style={{ marginLeft: 0 }}>{routerIns.title}</Text>
                          <i className="qc-aside-up-icon" />
                        </a>
                        <ul className="qc-aside-subitem">
                          {routerIns.subRouterConfig.map((subRouter, subIndex) => {
                            return (
                              <li key={subIndex}>
                                <a
                                  className={classnames('qc-aside-level-2', {
                                    'qc-aside-select': selectedIndex === subIndex
                                  })}
                                  href="javascript:;"
                                  onClick={() => {
                                    if (selectedIndex !== subIndex) {
                                      this.onNav(subRouter.url);
                                    }
                                  }}
                                  target="_self"
                                >
                                  <span>{subRouter.title}</span>
                                </a>
                              </li>
                            );
                          })}
                        </ul>
                      </li>
                    );
                  } else {
                    routerContent = (
                      <li key={index}>
                        <a
                          style={{ paddingLeft: '24px' }}
                          className={classnames('qc-aside-level-1', {
                            'qc-aside-select': isSelected
                          })}
                          href="javascript:;"
                          onClick={e => {
                            if (!isSelected) {
                              // 这里需要区分是否为别的业务，如果是别的业务，是进行业务的跳转
                              if (this.props.platformType === PlatformTypeEnum.Manager) {
                                this.onNav(routerIns.url);
                              } else {
                                this.onNav(routerIns.url + query);
                              }
                            }
                          }}
                          target="_self"
                        >
                          <span style={isSelected ? { marginLeft: 0, color: '#4093ff' } : { marginLeft: 0 }}>
                            {routerIns.title}
                          </span>
                        </a>
                      </li>
                    );
                  }
                }
                return routerContent;
              })}
            </ul>
          </div>
        </div>
      </div>
    );
  }
}<|MERGE_RESOLUTION|>--- conflicted
+++ resolved
@@ -47,14 +47,10 @@
   Auth = 'auth',
 
   /** 审计模块 */
-<<<<<<< HEAD
   Audit = 'audit',
 
   /** Helm应用模块 */
-  Application = 'application',
-=======
-  Audit = 'audit'
->>>>>>> e6de8869
+  Application = 'application'
 }
 
 export enum PlatformTypeEnum {
@@ -116,30 +112,19 @@
       {
         url: '/tkestack/registry/chartgroup',
         title: 'Helm仓库',
-        watchModule: ConsoleModuleEnum.Registry,
+        watchModule: ConsoleModuleEnum.Registry
       },
       {
         url: '/tkestack/registry/chart',
-<<<<<<< HEAD
         title: 'Helm模板',
-        watchModule: ConsoleModuleEnum.Registry,
-=======
-        title: 'Chart包仓库管理',
         watchModule: ConsoleModuleEnum.Registry
->>>>>>> e6de8869
       },
       {
         url: '/tkestack/registry/apikey',
         title: '访问凭证',
-<<<<<<< HEAD
-        watchModule: ConsoleModuleEnum.Auth,
-      },
-    ],
-=======
         watchModule: ConsoleModuleEnum.Auth
       }
     ]
->>>>>>> e6de8869
   },
   {
     title: '访问管理',
@@ -180,25 +165,22 @@
   },
   {
     title: '运维中心',
-<<<<<<< HEAD
-    watchModule: [ConsoleModuleEnum.Application, ConsoleModuleEnum.PLATFORM, ConsoleModuleEnum.Audit],
-=======
-    watchModule: [ConsoleModuleEnum.PLATFORM, ConsoleModuleEnum.Audit, ConsoleModuleEnum.LogAgent],
->>>>>>> e6de8869
+    watchModule: [
+      ConsoleModuleEnum.Application,
+      ConsoleModuleEnum.PLATFORM,
+      ConsoleModuleEnum.Audit,
+      ConsoleModuleEnum.LogAgent
+    ],
     subRouterConfig: [
       {
         url: '/tkestack/application/app',
         title: 'Helm应用',
-<<<<<<< HEAD
-        watchModule: ConsoleModuleEnum.Application,
+        watchModule: ConsoleModuleEnum.Application
       },
       {
         url: '/tkestack/helm',
         title: 'Helm2应用',
-        watchModule: ConsoleModuleEnum.PLATFORM,
-=======
         watchModule: ConsoleModuleEnum.PLATFORM
->>>>>>> e6de8869
       },
       {
         url: '/tkestack/log',
@@ -233,18 +215,13 @@
   },
   {
     url: '/tkestack-project/helm',
-<<<<<<< HEAD
     title: 'Helm2应用',
-    watchModule: ConsoleModuleEnum.PLATFORM,
-=======
-    title: 'Helm应用',
     watchModule: ConsoleModuleEnum.PLATFORM
   },
   {
     url: '/tkestack-project/project',
     title: '业务管理',
     watchModule: ConsoleModuleEnum.Business
->>>>>>> e6de8869
   },
   {
     title: '组织资源',
@@ -252,36 +229,25 @@
     subRouterConfig: [
       {
         url: '/tkestack-project/registry/repo',
-<<<<<<< HEAD
         title: '镜像仓库管理',
-        watchModule: ConsoleModuleEnum.Registry,
+        watchModule: ConsoleModuleEnum.Registry
       },
       {
         url: '/tkestack-project/registry/chartgroup',
         title: 'Helm仓库',
-        watchModule: ConsoleModuleEnum.Registry,
+        watchModule: ConsoleModuleEnum.Registry
       },
       {
         url: '/tkestack-project/registry/chart',
         title: 'Helm模板',
-        watchModule: ConsoleModuleEnum.Registry,
-=======
-        title: '仓库管理',
         watchModule: ConsoleModuleEnum.Registry
->>>>>>> e6de8869
       },
       {
         url: '/tkestack-project/registry/apikey',
         title: '访问凭证',
-<<<<<<< HEAD
-        watchModule: ConsoleModuleEnum.Auth,
-      },
-    ],
-=======
         watchModule: ConsoleModuleEnum.Auth
       }
     ]
->>>>>>> e6de8869
   },
   {
     title: '监控&告警',
@@ -300,21 +266,14 @@
     ]
   },
   {
-<<<<<<< HEAD
     title: '运维管理',
-    watchModule: [ConsoleModuleEnum.Application],
+    watchModule: [ConsoleModuleEnum.Application, ConsoleModuleEnum.LogAgent],
     subRouterConfig: [
       {
         url: '/tkestack-project/app/app',
         title: 'Helm应用',
-        watchModule: ConsoleModuleEnum.Application,
-      },
-    ],
-  },
-=======
-    title: '运维中心',
-    watchModule: [ConsoleModuleEnum.LogAgent],
-    subRouterConfig: [
+        watchModule: ConsoleModuleEnum.Application
+      },
       {
         url: '/tkestack-project/log',
         title: '日志采集',
@@ -322,7 +281,6 @@
       }
     ]
   }
->>>>>>> e6de8869
 ];
 
 interface ConsoleWrapperProps {
