/**
 * 获取components、info等基础组件的版本，不会更改
 */
export const basicServerVersion = {
  basicUrl: 'apis',
  group: 'gateway.tkestack.io',
  version: 'v1'
};

/**
 * 这里是后台的api Server 的Version的版本
 * 对于不是集群内的资源，而是CRD的，其版本由tke-apiserver的版本决定
 */
export const apiServerVersion = {
  basicUrl: 'apis',
  group: 'platform.tkestack.io',
  version: 'v1'
};

/**
 * 业务的Server版本
 * 根据tke的版本进行变化
 */
export const businessServerVersion = {
  basicUrl: 'apis',
  group: 'business.tkestack.io',
  version: 'v1'
};

/**
 * 通知、告警的Server版本
 * 根据tke的版本进行变化
 */
export const notifyServerVersion = {
  basicUrl: 'apis',
  group: 'notify.tkestack.io',
  version: 'v1'
};

/**
 * 认证模块
 * 用户管理、策略管理
 */
export const authServerVersion = {
  basicUrl: 'apis',
  group: 'auth.tkestack.io',
  version: 'v1'
};

/**
 * 告警模块
 */
export const monitorServerVersion = {
  basicUrl: 'apis',
  group: 'monitor.tkestack.io',
  version: 'v1'
};

/**
 * 审计模块
 */
export const auditServerVersion = {
  basicUrl: 'apis',
  group: 'audit.tkestack.io',
  version: 'v1'
};

/**
<<<<<<< HEAD
 * 仓库模块
 */
export const registryServerVersion = {
  basicUrl: 'apis',
  group: 'registry.tkestack.io',
  version: 'v1'
};

/**
 * 应用模块
 */
export const applicationServerVersion = {
  basicUrl: 'apis',
  group: 'application.tkestack.io',
=======
 * 新日志模块
 */
export const logAgentServiceVersion = {
  basicUrl: 'apis',
  group: 'logagent.tkestack.io',
>>>>>>> e6de8869
  version: 'v1'
};<|MERGE_RESOLUTION|>--- conflicted
+++ resolved
@@ -66,7 +66,6 @@
 };
 
 /**
-<<<<<<< HEAD
  * 仓库模块
  */
 export const registryServerVersion = {
@@ -81,12 +80,11 @@
 export const applicationServerVersion = {
   basicUrl: 'apis',
   group: 'application.tkestack.io',
-=======
- * 新日志模块
- */
+  version: 'v1'
+};
+
 export const logAgentServiceVersion = {
   basicUrl: 'apis',
   group: 'logagent.tkestack.io',
->>>>>>> e6de8869
   version: 'v1'
 };