--- conflicted
+++ resolved
@@ -6,12 +6,9 @@
   authServerVersion,
   monitorServerVersion,
   auditServerVersion,
-<<<<<<< HEAD
   registryServerVersion,
-  applicationServerVersion
-=======
+  applicationServerVersion,
   logAgentServiceVersion,
->>>>>>> e6de8869
 } from '../../apiServerVersion';
 import { t, Trans } from '@tencent/tea-app/lib/i18n';
 import { ConsoleModuleEnum } from '../../../Wrapper';
